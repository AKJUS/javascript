name: CI

on:
  merge_group:
  pull_request:
    branches:
      - main
      - release/v4
      - vincent-and-the-doctor

permissions:
  contents: read

concurrency:
  group: ${{ github.workflow }}-${{ github.head_ref || github.ref }}
  cancel-in-progress: true

jobs:
  # Check triggering actor permissions to prevent PRs from forks accessing secrets by default, preventing them from exfiltrating secrets for malicious purposes
  check-permissions:
    runs-on: "blacksmith-8vcpu-ubuntu-2204"
    defaults:
      run:
        shell: bash
    name: Check Permissions
    steps:
      - name: Skip permission check for same‑repo PRs
        if: ${{ github.event_name != 'pull_request' || github.event.pull_request.head.repo.full_name == github.repository }}
        run: echo "Permission check not required."
      - name: Get User Permission
        if: ${{ github.event_name == 'pull_request' && github.event.pull_request.head.repo.full_name != github.repository }}
        id: checkAccess
        uses: actions-cool/check-user-permission@v2
        with:
          require: write
          username: ${{ github.triggering_actor }}
        env:
          GITHUB_TOKEN: ${{ secrets.GITHUB_TOKEN }}
      - name: Check User Permission
        if: ${{ github.event_name == 'pull_request' && github.event.pull_request.head.repo.full_name != github.repository && steps.checkAccess.outputs.require-result == 'false' }}
        run: |
          echo "${{ github.triggering_actor }} does not have permissions on this repo."
          echo "Current permission level is ${{ steps.checkAccess.outputs.user-permission }}"
          echo "Job originally triggered by ${{ github.actor }}"
          exit 1

  pre-checks:
    needs: [check-permissions]
    if: ${{ github.event_name != 'pull_request' || github.event.pull_request.draft == false }}
    name: Formatting | Dedupe | Changeset
    runs-on: "blacksmith-8vcpu-ubuntu-2204"
    defaults:
      run:
        shell: bash
    timeout-minutes: ${{ vars.TIMEOUT_MINUTES_NORMAL && fromJSON(vars.TIMEOUT_MINUTES_NORMAL) || 5 }}

    steps:
      - name: Checkout Repo
        uses: actions/checkout@v4
        with:
          fetch-depth: 0
          show-progress: false

      - name: Setup
        id: config
        uses: ./.github/actions/init-blacksmith
        with:
          turbo-signature: ${{ secrets.TURBO_REMOTE_CACHE_SIGNATURE_KEY }}
          turbo-team: ${{ vars.TURBO_TEAM }}
          turbo-token: ${{ secrets.TURBO_TOKEN }}

      - name: Verify lockfile is deduped
        run: pnpm dedupe --check

      - name: Check Formatting
        run: pnpm format:check

      - name: Require Changeset
        if: ${{ !(github.event_name == 'merge_group') }}
        run: |
          if [[ "${{ github.event.pull_request.user.login }}" = "clerk-cookie" || "${{ github.event.pull_request.user.login }}" = "renovate[bot]" ]]; then
            echo 'Skipping';
            exit 0;
          else
            pnpm changeset status --since=origin/main;
          fi

  build-packages:
    needs: [check-permissions]
    if: ${{ github.event_name != 'pull_request' || github.event.pull_request.draft == false }}
    name: Build Packages
    runs-on: "blacksmith-8vcpu-ubuntu-2204"
    permissions:
      contents: read
    defaults:
      run:
        shell: bash
    timeout-minutes: ${{ vars.TIMEOUT_MINUTES_NORMAL && fromJSON(vars.TIMEOUT_MINUTES_NORMAL) || 10 }}

    env:
      TURBO_SUMMARIZE: false

    steps:
      - name: Checkout Repo
        uses: actions/checkout@v4
        with:
          fetch-depth: 0
          show-progress: false

      - name: Setup
        id: config
        uses: ./.github/actions/init-blacksmith
        with:
          turbo-signature: ${{ secrets.TURBO_REMOTE_CACHE_SIGNATURE_KEY }}
          turbo-summarize: ${{ env.TURBO_SUMMARIZE }}
          turbo-team: ${{ vars.TURBO_TEAM }}
          turbo-token: ${{ secrets.TURBO_TOKEN }}

      - name: Turbo Build
        run: pnpm turbo build $TURBO_ARGS --only

      - name: Upload Turbo Summary
        uses: actions/upload-artifact@v4
        if: ${{ env.TURBO_SUMMARIZE == 'true' }}
        continue-on-error: true
        with:
          name: turbo-summary-report-build-${{ github.run_id }}-${{ github.run_attempt }}
          path: .turbo/runs
          retention-days: 5

  static-analysis:
    needs: [check-permissions, build-packages]
    if: ${{ github.event_name != 'pull_request' || github.event.pull_request.draft == false }}
    name: Static analysis
    permissions:
      contents: read
      actions: write # needed for actions/upload-artifact
    runs-on: "blacksmith-8vcpu-ubuntu-2204"
    defaults:
      run:
        shell: bash
    timeout-minutes: ${{ vars.TIMEOUT_MINUTES_NORMAL && fromJSON(vars.TIMEOUT_MINUTES_NORMAL) || 10 }}

    env:
      TURBO_SUMMARIZE: false

    steps:
      - name: Checkout Repo
        uses: actions/checkout@v4
        with:
          fetch-depth: 0
          show-progress: false

      - name: Setup
        id: config
        uses: ./.github/actions/init-blacksmith
        with:
          turbo-signature: ${{ secrets.TURBO_REMOTE_CACHE_SIGNATURE_KEY }}
          turbo-summarize: ${{ env.TURBO_SUMMARIZE }}
          turbo-team: ${{ vars.TURBO_TEAM }}
          turbo-token: ${{ secrets.TURBO_TOKEN }}

      - name: Check size using bundlewatch
        run: pnpm turbo bundlewatch $TURBO_ARGS
        env:
          BUNDLEWATCH_GITHUB_TOKEN: ${{ secrets.BUNDLEWATCH_GITHUB_TOKEN }}
          CI_REPO_OWNER: ${{ vars.REPO_OWNER }}
          CI_REPO_NAME: ${{ vars.REPO_NAME }}
          CI_COMMIT_SHA: ${{ github.event.pull_request.head.sha }}
          CI_BRANCH: ${{ github.ref	}}
          CI_BRANCH_BASE: refs/heads/main

      - name: Lint packages using publint
        run: pnpm turbo lint:publint $TURBO_ARGS

      - name: Lint types using attw
        run: pnpm turbo lint:attw $TURBO_ARGS

      - name: Run lint
        run: pnpm turbo lint $TURBO_ARGS

      - name: Upload Turbo Summary
        uses: actions/upload-artifact@v4
        if: ${{ env.TURBO_SUMMARIZE == 'true' }}
        continue-on-error: true
        with:
          name: turbo-summary-report-lint-${{ github.run_id }}-${{ github.run_attempt }}
          path: .turbo/runs
          retention-days: 5

  unit-tests:
    needs: [check-permissions, build-packages]
    if: ${{ github.event_name != 'pull_request' || github.event.pull_request.draft == false }}
    name: Unit Tests
    permissions:
      contents: read
      actions: write # needed for actions/upload-artifact
    runs-on: "blacksmith-8vcpu-ubuntu-2204"
    defaults:
      run:
        shell: bash
    timeout-minutes: ${{ vars.TIMEOUT_MINUTES_NORMAL && fromJSON(vars.TIMEOUT_MINUTES_NORMAL) || 10 }}

    env:
      TURBO_SUMMARIZE: false

    strategy:
      fail-fast: true
      matrix:
        include:
<<<<<<< HEAD
          - node-version: 20
            test-filter: '--filter=@clerk/astro --filter=@clerk/backend --filter=@clerk/express --filter=@clerk/nextjs --filter=@clerk/react --filter=@clerk/shared --filter=@clerk/tanstack-react-start --filter=@clerk/elements --filter=@clerk/vue --filter=@clerk/nuxt --filter=@clerk/expo'
=======
>>>>>>> 2587aa67
          - node-version: 22
            test-filter: "**"

    steps:
      - name: Checkout Repo
        uses: actions/checkout@v4
        with:
          fetch-depth: 0
          show-progress: false

      - name: Setup
        id: config
        uses: ./.github/actions/init-blacksmith
        with:
          # Ensures that all builds are cached appropriately with a consistent run name `Unit Tests (20)`.
          node-version: ${{ matrix.node-version }}
          turbo-signature: ${{ secrets.TURBO_REMOTE_CACHE_SIGNATURE_KEY }}
          turbo-summarize: ${{ env.TURBO_SUMMARIZE }}
          turbo-team: ${{ vars.TURBO_TEAM }}
          turbo-token: ${{ secrets.TURBO_TOKEN }}

      - name: Run tests in packages
        run: |
          if [ "${{ matrix.test-filter }}" = "**" ]; then
            echo "Running full test suite on Node ${{ matrix.node-version }}."
            pnpm turbo test $TURBO_ARGS
          else
            echo "Running LTS subset on Node ${{ matrix.node-version }}."
            pnpm turbo test $TURBO_ARGS ${{ matrix.test-filter }}
          fi
        env:
          NODE_VERSION: ${{ matrix.node-version }}

      - name: Run Typedoc tests
        run: |
          # Only run Typedoc tests for one matrix version
          if [ "${{ matrix.node-version }}" == "22" ]; then
            pnpm test:typedoc
          fi
        env:
          NODE_VERSION: ${{ matrix.node-version }}

      - name: Upload Turbo Summary
        uses: actions/upload-artifact@v4
        if: ${{ env.TURBO_SUMMARIZE == 'true' }}
        continue-on-error: true
        with:
          name: turbo-summary-report-unit-${{ github.run_id }}-${{ github.run_attempt }}-node-${{ matrix.node-version }}
          path: .turbo/runs
          retention-days: 5

  integration-tests:
    needs: [check-permissions, build-packages]
    if: ${{ github.event_name != 'pull_request' || github.event.pull_request.draft == false }}
    name: Integration Tests
    permissions:
      contents: read
      actions: write # needed for actions/upload-artifact
    runs-on: "blacksmith-8vcpu-ubuntu-2204"
    defaults:
      run:
        shell: bash
    timeout-minutes: ${{ vars.TIMEOUT_MINUTES_LONG && fromJSON(vars.TIMEOUT_MINUTES_LONG) || 15 }}

    strategy:
      fail-fast: false
      matrix:
        test-name: [
            'generic',
            'express',
            'ap-flows',
            'elements',
            'localhost',
            'sessions',
            'sessions:staging',
            'handshake',
            'handshake:staging',
            'astro',
            'expo-web',
            'tanstack-react-start',
            'vue',
            'nuxt',
            'react-router',
            'billing',
            'machine',
            'custom',
          ]
        test-project: ["chrome"]
        include:
          - test-name: 'nextjs'
            test-project: 'chrome'
            next-version: '14'
          - test-name: 'nextjs'
            test-project: 'chrome'
            next-version: '15'
          - test-name: 'nextjs'
            test-project: 'chrome'
            next-version: '16'
          - test-name: 'quickstart'
            test-project: 'chrome'
            next-version: '15'
          - test-name: 'quickstart'
            test-project: 'chrome'
            next-version: '16'

    steps:
      - name: Checkout Repo
        uses: actions/checkout@v4
        with:
          fetch-depth: 0
          show-progress: false

      - name: Setup
        id: config
        uses: ./.github/actions/init-blacksmith
        with:
          turbo-signature: ${{ secrets.TURBO_REMOTE_CACHE_SIGNATURE_KEY }}
          turbo-team: ${{ vars.TURBO_TEAM }}
          turbo-token: ${{ secrets.TURBO_TOKEN }}
          playwright-enabled: true

      - name: Verify jq is installed
        shell: bash
        run: |
          if ! command -v jq &> /dev/null; then
            echo "jq not found, installing..."
            sudo apt-get update && sudo apt-get install -y jq
          fi
          jq --version

      - name: Task Status
        id: task-status
        env:
          E2E_APP_CLERK_JS_DIR: ${{runner.temp}}
          E2E_CLERK_VERSION: "latest"
          E2E_NEXTJS_VERSION: ${{ matrix.next-version }}
          E2E_PROJECT: ${{ matrix.test-project }}
          INTEGRATION_INSTANCE_KEYS: ${{ secrets.INTEGRATION_INSTANCE_KEYS }}
        run: |
          # Use turbo's built-in --affected flag to detect changes
          # This automatically uses GITHUB_BASE_REF in GitHub Actions
          TASK_COUNT=$(pnpm turbo run test:integration:${{ matrix.test-name }} --affected --dry=json 2>/dev/null | jq '.tasks | length' 2>/dev/null || echo "0")

          if [ "$TASK_COUNT" -gt 0 ]; then
            AFFECTED=1
          else
            AFFECTED=0
          fi

          echo "affected=${AFFECTED}"
          echo "affected=${AFFECTED}" >> $GITHUB_OUTPUT

      - name: Verdaccio
        if: ${{ steps.task-status.outputs.affected == '1' }}
        uses: ./.github/actions/verdaccio
        with:
          publish-cmd: |
            if [ "$(pnpm config get registry)" = "https://registry.npmjs.org/" ]; then echo 'Error: Using default registry' && exit 1; else pnpm turbo build $TURBO_ARGS --only && pnpm changeset publish --no-git-tag; fi

      - name: Edit .npmrc [link-workspace-packages=false]
        run: sed -i -E 's/link-workspace-packages=(deep|true)/link-workspace-packages=false/' .npmrc

      - name: Install @clerk/backend in /integration
        if: ${{ steps.task-status.outputs.affected == '1' }}
        working-directory: ./integration
        run: |
          pnpm init
          pnpm config set minimum-release-age-exclude @clerk/*
          pnpm add @clerk/backend

      - name: Install @clerk/clerk-js in os temp
        if: ${{ steps.task-status.outputs.affected == '1' }}
        working-directory: ${{runner.temp}}
        run: |
          mkdir clerk-js && cd clerk-js
          pnpm init
          pnpm config set minimum-release-age-exclude @clerk/*
          pnpm add @clerk/clerk-js

      - name: Copy components @clerk/astro
        if: ${{ matrix.test-name == 'astro' }}
        run: cd packages/astro && pnpm copy:components

      - name: Write all ENV certificates to files in integration/certs
        if: ${{ steps.task-status.outputs.affected == '1' }}
        uses: actions/github-script@v7
        env:
          INTEGRATION_CERTS: "${{secrets.INTEGRATION_CERTS}}"
          INTEGRATION_ROOT_CA: "${{secrets.INTEGRATION_ROOT_CA}}"
        with:
          script: |
            const fs = require('fs');
            const path = require('path');
            const rootCa = process.env.INTEGRATION_ROOT_CA;
            console.log('rootCa', rootCa);
            fs.writeFileSync(path.join(process.env.GITHUB_WORKSPACE, 'integration/certs', 'rootCA.pem'), rootCa);
            const certs = JSON.parse(process.env.INTEGRATION_CERTS);
            for (const [name, cert] of Object.entries(certs)) {
                fs.writeFileSync(path.join(process.env.GITHUB_WORKSPACE, 'integration/certs', name), cert);
            }

      - name: LS certs
        if: ${{ steps.task-status.outputs.affected == '1' }}
        working-directory: ./integration/certs
        run: ls -la && pwd

      - name: Run Integration Tests
        if: ${{ steps.task-status.outputs.affected == '1' }}
        id: integration-tests
        timeout-minutes: 25
        run: pnpm turbo test:integration:${{ matrix.test-name }} $TURBO_ARGS
        env:
          E2E_APP_CLERK_JS_DIR: ${{runner.temp}}
          E2E_CLERK_VERSION: "latest"
          E2E_NEXTJS_VERSION: ${{ matrix.next-version }}
          E2E_PROJECT: ${{ matrix.test-project }}
          E2E_CLERK_ENCRYPTION_KEY: ${{ matrix.clerk-encryption-key }}
          INTEGRATION_INSTANCE_KEYS: ${{ secrets.INTEGRATION_INSTANCE_KEYS }}
          MAILSAC_API_KEY: ${{ secrets.MAILSAC_API_KEY }}
          NODE_EXTRA_CA_CERTS: ${{ github.workspace }}/integration/certs/rootCA.pem

      - name: Upload test-results
        if: ${{ cancelled() || failure() }}
        uses: actions/upload-artifact@v4
        with:
          name: playwright-traces-${{ github.run_id }}-${{ github.run_attempt }}-${{ matrix.test-name }}
          path: integration/test-results
          retention-days: 1

  pkg-pr-new:
    name: Publish with pkg-pr-new
    if: ${{ github.event_name != 'pull_request' || github.event.pull_request.draft == false }}
    needs: [check-permissions, build-packages]
    runs-on: "blacksmith-8vcpu-ubuntu-2204"
    defaults:
      run:
        shell: bash

    env:
      TURBO_SUMMARIZE: false

    steps:
      - name: Checkout repository
        uses: actions/checkout@v4
        with:
          fetch-depth: 0
          show-progress: false

      - name: Setup Node
        uses: ./.github/actions/init-blacksmith
        with:
          turbo-enabled: true
          node-version: 22
          turbo-signature: ${{ secrets.TURBO_REMOTE_CACHE_SIGNATURE_KEY }}
          turbo-summarize: ${{ env.TURBO_SUMMARIZE }}
          turbo-team: ${{ vars.TURBO_TEAM }}
          turbo-token: ${{ secrets.TURBO_TOKEN }}

      - name: Publish with pkg-pr-new
        run: pnpm run build && pnpx pkg-pr-new@${{ vars.PKG_PR_NEW_VERSION || '0.0.49' }} publish --compact --pnpm './packages/*'<|MERGE_RESOLUTION|>--- conflicted
+++ resolved
@@ -208,11 +208,6 @@
       fail-fast: true
       matrix:
         include:
-<<<<<<< HEAD
-          - node-version: 20
-            test-filter: '--filter=@clerk/astro --filter=@clerk/backend --filter=@clerk/express --filter=@clerk/nextjs --filter=@clerk/react --filter=@clerk/shared --filter=@clerk/tanstack-react-start --filter=@clerk/elements --filter=@clerk/vue --filter=@clerk/nuxt --filter=@clerk/expo'
-=======
->>>>>>> 2587aa67
           - node-version: 22
             test-filter: "**"
 
@@ -280,43 +275,44 @@
     strategy:
       fail-fast: false
       matrix:
-        test-name: [
-            'generic',
-            'express',
-            'ap-flows',
-            'elements',
-            'localhost',
-            'sessions',
-            'sessions:staging',
-            'handshake',
-            'handshake:staging',
-            'astro',
-            'expo-web',
-            'tanstack-react-start',
-            'vue',
-            'nuxt',
-            'react-router',
-            'billing',
-            'machine',
-            'custom',
+        test-name:
+          [
+            "generic",
+            "express",
+            "ap-flows",
+            "elements",
+            "localhost",
+            "sessions",
+            "sessions:staging",
+            "handshake",
+            "handshake:staging",
+            "astro",
+            "expo-web",
+            "tanstack-react-start",
+            "vue",
+            "nuxt",
+            "react-router",
+            "billing",
+            "machine",
+            "custom",
           ]
         test-project: ["chrome"]
         include:
-          - test-name: 'nextjs'
-            test-project: 'chrome'
-            next-version: '14'
-          - test-name: 'nextjs'
-            test-project: 'chrome'
-            next-version: '15'
-          - test-name: 'nextjs'
-            test-project: 'chrome'
-            next-version: '16'
-          - test-name: 'quickstart'
-            test-project: 'chrome'
-            next-version: '15'
-          - test-name: 'quickstart'
-            test-project: 'chrome'
-            next-version: '16'
+          - test-name: "nextjs"
+            test-project: "chrome"
+            next-version: "14"
+          - test-name: "nextjs"
+            test-project: "chrome"
+            next-version: "15"
+          - test-name: "nextjs"
+            test-project: "chrome"
+            next-version: "16"
+          - test-name: "quickstart"
+            test-project: "chrome"
+            next-version: "15"
+          - test-name: "quickstart"
+            test-project: "chrome"
+            next-version: "16"
 
     steps:
       - name: Checkout Repo
