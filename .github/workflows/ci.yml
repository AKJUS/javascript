name: CI

on:
  merge_group:
  pull_request:
    branches:
      - main
      - release/v4
      - vincent-and-the-doctor

permissions:
  contents: read

concurrency:
  group: ${{ github.workflow }}-${{ github.head_ref || github.ref }}
  cancel-in-progress: true

jobs:
  # Check triggering actor permissions to prevent PRs from forks accessing secrets by default, preventing them from exfiltrating secrets for malicious purposes
  check-permissions:
    runs-on: "blacksmith-8vcpu-ubuntu-2204"
    defaults:
      run:
        shell: bash
    name: Check Permissions
    steps:
      - name: Skip permission check for same‑repo PRs
        if: ${{ github.event_name != 'pull_request' || github.event.pull_request.head.repo.full_name == github.repository }}
        run: echo "Permission check not required."
      - name: Get User Permission
        if: ${{ github.event_name == 'pull_request' && github.event.pull_request.head.repo.full_name != github.repository }}
        id: checkAccess
        uses: actions-cool/check-user-permission@v2
        with:
          require: write
          username: ${{ github.triggering_actor }}
        env:
          GITHUB_TOKEN: ${{ secrets.GITHUB_TOKEN }}
      - name: Check User Permission
        if: ${{ github.event_name == 'pull_request' && github.event.pull_request.head.repo.full_name != github.repository && steps.checkAccess.outputs.require-result == 'false' }}
        run: |
          echo "${{ github.triggering_actor }} does not have permissions on this repo."
          echo "Current permission level is ${{ steps.checkAccess.outputs.user-permission }}"
          echo "Job originally triggered by ${{ github.actor }}"
          exit 1

  pre-checks:
    needs: [check-permissions]
    if: ${{ github.event_name != 'pull_request' || github.event.pull_request.draft == false }}
    name: Formatting | Dedupe | Changeset
    runs-on: "blacksmith-8vcpu-ubuntu-2204"
    defaults:
      run:
        shell: bash
    timeout-minutes: ${{ vars.TIMEOUT_MINUTES_NORMAL && fromJSON(vars.TIMEOUT_MINUTES_NORMAL) || 5 }}

    steps:
      - name: Checkout Repo
        uses: actions/checkout@v4
        with:
          fetch-depth: 0
          show-progress: false

      - name: Setup
        id: config
        uses: ./.github/actions/init-blacksmith
        with:
          turbo-signature: ${{ secrets.TURBO_REMOTE_CACHE_SIGNATURE_KEY }}
          turbo-team: ${{ vars.TURBO_TEAM }}
          turbo-token: ${{ secrets.TURBO_TOKEN }}

      - name: Verify lockfile is deduped
        run: pnpm dedupe --check

      - name: Check Formatting
        run: pnpm format:check

      - name: Require Changeset
        if: ${{ !(github.event_name == 'merge_group') }}
        run: |
          if [[ "${{ github.event.pull_request.user.login }}" = "clerk-cookie" || "${{ github.event.pull_request.user.login }}" = "renovate[bot]" ]]; then
            echo 'Skipping';
            exit 0;
          else
            pnpm changeset status --since=origin/main;
          fi

  build-packages:
    needs: [check-permissions]
    if: ${{ github.event_name != 'pull_request' || github.event.pull_request.draft == false }}
    name: Build Packages
    runs-on: "blacksmith-8vcpu-ubuntu-2204"
    permissions:
      contents: read
    defaults:
      run:
        shell: bash
    timeout-minutes: ${{ vars.TIMEOUT_MINUTES_NORMAL && fromJSON(vars.TIMEOUT_MINUTES_NORMAL) || 10 }}

    env:
      TURBO_SUMMARIZE: false

    steps:
      - name: Checkout Repo
        uses: actions/checkout@v4
        with:
          fetch-depth: 0
          show-progress: false

      - name: Setup
        id: config
        uses: ./.github/actions/init-blacksmith
        with:
          turbo-signature: ${{ secrets.TURBO_REMOTE_CACHE_SIGNATURE_KEY }}
          turbo-summarize: ${{ env.TURBO_SUMMARIZE }}
          turbo-team: ${{ vars.TURBO_TEAM }}
          turbo-token: ${{ secrets.TURBO_TOKEN }}

      - name: Turbo Build
        run: pnpm turbo build $TURBO_ARGS --only --filter=!@clerk/elements

      - name: Upload Turbo Summary
        uses: actions/upload-artifact@v4
        if: ${{ env.TURBO_SUMMARIZE == 'true' }}
        continue-on-error: true
        with:
          name: turbo-summary-report-build-${{ github.run_id }}-${{ github.run_attempt }}
          path: .turbo/runs
          retention-days: 5

  static-analysis:
    needs: [check-permissions, build-packages]
    if: ${{ github.event_name != 'pull_request' || github.event.pull_request.draft == false }}
    name: Static analysis
    permissions:
      contents: read
      actions: write # needed for actions/upload-artifact
    runs-on: "blacksmith-8vcpu-ubuntu-2204"
    defaults:
      run:
        shell: bash
    timeout-minutes: ${{ vars.TIMEOUT_MINUTES_NORMAL && fromJSON(vars.TIMEOUT_MINUTES_NORMAL) || 10 }}

    env:
      TURBO_SUMMARIZE: false

    steps:
      - name: Checkout Repo
        uses: actions/checkout@v4
        with:
          fetch-depth: 0
          show-progress: false

      - name: Setup
        id: config
        uses: ./.github/actions/init-blacksmith
        with:
          turbo-signature: ${{ secrets.TURBO_REMOTE_CACHE_SIGNATURE_KEY }}
          turbo-summarize: ${{ env.TURBO_SUMMARIZE }}
          turbo-team: ${{ vars.TURBO_TEAM }}
          turbo-token: ${{ secrets.TURBO_TOKEN }}

      - name: Check size using bundlewatch
        run: pnpm turbo bundlewatch $TURBO_ARGS
        env:
          BUNDLEWATCH_GITHUB_TOKEN: ${{ secrets.BUNDLEWATCH_GITHUB_TOKEN }}
          CI_REPO_OWNER: ${{ vars.REPO_OWNER }}
          CI_REPO_NAME: ${{ vars.REPO_NAME }}
          CI_COMMIT_SHA: ${{ github.event.pull_request.head.sha }}
          CI_BRANCH: ${{ github.ref	}}
          CI_BRANCH_BASE: refs/heads/main

      - name: Lint packages using publint
        run: pnpm turbo lint:publint $TURBO_ARGS

      - name: Lint types using attw
        run: pnpm turbo lint:attw $TURBO_ARGS

      - name: Run lint
        run: pnpm turbo lint $TURBO_ARGS

      - name: Upload Turbo Summary
        uses: actions/upload-artifact@v4
        if: ${{ env.TURBO_SUMMARIZE == 'true' }}
        continue-on-error: true
        with:
          name: turbo-summary-report-lint-${{ github.run_id }}-${{ github.run_attempt }}
          path: .turbo/runs
          retention-days: 5

  unit-tests:
    needs: [check-permissions, build-packages]
    if: ${{ github.event_name != 'pull_request' || github.event.pull_request.draft == false }}
    name: Unit Tests (${{ matrix.node-version }}, ${{ matrix.filter-label }}${{ matrix.clerk-use-rq == 'true' && ', RQ' || '' }})
    permissions:
      contents: read
      actions: write # needed for actions/upload-artifact
    runs-on: "blacksmith-8vcpu-ubuntu-2204"
    defaults:
      run:
        shell: bash
    timeout-minutes: ${{ vars.TIMEOUT_MINUTES_NORMAL && fromJSON(vars.TIMEOUT_MINUTES_NORMAL) || 10 }}

    env:
      TURBO_SUMMARIZE: false

    strategy:
      fail-fast: false
      matrix:
        include:
          - node-version: 22
            test-filter: "**"
            clerk-use-rq: "false"
            filter-label: "**"
          - node-version: 22
            test-filter: "--filter=@clerk/shared --filter=@clerk/clerk-js"
            clerk-use-rq: "true"
            filter-label: "shared, clerk-js"

    steps:
      - name: Checkout Repo
        uses: actions/checkout@v4
        with:
          fetch-depth: 0
          show-progress: false

      - name: Setup
        id: config
        uses: ./.github/actions/init-blacksmith
        with:
          # Ensures that all builds are cached appropriately with a consistent run name `Unit Tests (20)`.
          node-version: ${{ matrix.node-version }}
          turbo-signature: ${{ secrets.TURBO_REMOTE_CACHE_SIGNATURE_KEY }}
          turbo-summarize: ${{ env.TURBO_SUMMARIZE }}
          turbo-team: ${{ vars.TURBO_TEAM }}
          turbo-token: ${{ secrets.TURBO_TOKEN }}

      - name: Rebuild @clerk/shared with CLERK_USE_RQ=true
        if: ${{ matrix.clerk-use-rq == 'true' }}
        run: pnpm turbo build $TURBO_ARGS --filter=@clerk/shared --force
        env:
          CLERK_USE_RQ: true

      - name: Rebuild dependent packages with CLERK_USE_RQ=true
        if: ${{ matrix.clerk-use-rq == 'true' }}
        run: pnpm turbo build $TURBO_ARGS --filter=@clerk/shared^... --force
        env:
          CLERK_USE_RQ: true

      - name: Run tests in packages
        run: |
          if [ "${{ matrix.test-filter }}" = "**" ]; then
            echo "Running full test suite on Node ${{ matrix.node-version }}"
            pnpm turbo test $TURBO_ARGS
          else
            echo "Running tests: ${{ matrix.filter-label }}"
            pnpm turbo test $TURBO_ARGS ${{ matrix.test-filter }}
          fi
        env:
          NODE_VERSION: ${{ matrix.node-version }}
          CLERK_USE_RQ: ${{ matrix.clerk-use-rq }}

      - name: Run Typedoc tests
        run: |
<<<<<<< HEAD
          # Only run Typedoc tests for one matrix version
          if [ "${{ matrix.node-version }}" == "22" ]; then
            pnpm turbo run //#test:typedoc
=======
          # Only run Typedoc tests for one matrix version and main test run
          if [ "${{ matrix.node-version }}" == "22" ] && [ "${{ matrix.test-filter }}" = "**" ]; then
            pnpm test:typedoc
>>>>>>> 4011c5e0
          fi
        env:
          NODE_VERSION: ${{ matrix.node-version }}

      - name: Upload Turbo Summary
        uses: actions/upload-artifact@v4
        if: ${{ env.TURBO_SUMMARIZE == 'true' }}
        continue-on-error: true
        with:
          name: turbo-summary-report-unit-${{ github.run_id }}-${{ github.run_attempt }}-node-${{ matrix.node-version }}${{ matrix.clerk-use-rq == 'true' && '-rq' || '' }}
          path: .turbo/runs
          retention-days: 5

  integration-tests:
    needs: [check-permissions, build-packages]
    if: ${{ github.event_name != 'pull_request' || github.event.pull_request.draft == false }}
    name: Integration Tests (${{ matrix.test-name }}, ${{ matrix.test-project }}${{ matrix.next-version && format(', {0}', matrix.next-version) || '' }}${{ matrix.clerk-use-rq == 'true' && ', RQ' || '' }})
    permissions:
      contents: read
      actions: write # needed for actions/upload-artifact
    runs-on: "blacksmith-8vcpu-ubuntu-2204"
    defaults:
      run:
        shell: bash
    timeout-minutes: ${{ vars.TIMEOUT_MINUTES_LONG && fromJSON(vars.TIMEOUT_MINUTES_LONG) || 15 }}

    strategy:
      fail-fast: false
      matrix:
<<<<<<< HEAD
        test-name:
          [
            "generic",
            "express",
            "ap-flows",
            "localhost",
            "sessions",
            "sessions:staging",
            "handshake",
            "handshake:staging",
            "astro",
            "tanstack-react-start",
            "vue",
            "nuxt",
            "react-router",
            "billing",
            "machine",
            "custom",
          ]
        test-project: ["chrome"]
        include:
          - test-name: "nextjs"
            test-project: "chrome"
            next-version: "15"
          - test-name: "nextjs"
            test-project: "chrome"
            next-version: "16"
          - test-name: "quickstart"
            test-project: "chrome"
            next-version: "15"
          - test-name: "quickstart"
            test-project: "chrome"
            next-version: "16"
=======
        test-name: [
            'generic',
            'express',
            'ap-flows',
            'elements',
            'localhost',
            'sessions',
            'sessions:staging',
            'handshake',
            'handshake:staging',
            'astro',
            'expo-web',
            'tanstack-react-start',
            'vue',
            'nuxt',
            'react-router',
            'machine',
            'custom',
          ]
        test-project: ["chrome"]
        include:
          - test-name: 'billing'
            test-project: 'chrome'
            clerk-use-rq: 'false'
          - test-name: 'billing'
            test-project: 'chrome'
            clerk-use-rq: 'true'
          - test-name: 'nextjs'
            test-project: 'chrome'
            next-version: '14'
          - test-name: 'nextjs'
            test-project: 'chrome'
            next-version: '15'
            clerk-use-rq: 'false'
          - test-name: 'nextjs'
            test-project: 'chrome'
            next-version: '15'
            clerk-use-rq: 'true'
          - test-name: 'nextjs'
            test-project: 'chrome'
            next-version: '16'
          - test-name: 'quickstart'
            test-project: 'chrome'
            next-version: '15'
          - test-name: 'quickstart'
            test-project: 'chrome'
            next-version: '16'
>>>>>>> 4011c5e0

    steps:
      - name: Checkout Repo
        uses: actions/checkout@v4
        with:
          fetch-depth: 0
          show-progress: false

      - name: Setup
        id: config
        uses: ./.github/actions/init-blacksmith
        with:
          turbo-signature: ${{ secrets.TURBO_REMOTE_CACHE_SIGNATURE_KEY }}
          turbo-team: ${{ vars.TURBO_TEAM }}
          turbo-token: ${{ secrets.TURBO_TOKEN }}
          playwright-enabled: true

      - name: Verify jq is installed
        shell: bash
        run: |
          if ! command -v jq &> /dev/null; then
            echo "jq not found, installing..."
            sudo apt-get update && sudo apt-get install -y jq
          fi
          jq --version

      - name: Task Status
        id: task-status
        env:
          E2E_APP_CLERK_JS_DIR: ${{runner.temp}}
          E2E_CLERK_VERSION: "latest"
          E2E_NEXTJS_VERSION: ${{ matrix.next-version }}
          E2E_PROJECT: ${{ matrix.test-project }}
          INTEGRATION_INSTANCE_KEYS: ${{ secrets.INTEGRATION_INSTANCE_KEYS }}
        run: |
          # Use turbo's built-in --affected flag to detect changes
          # This automatically uses GITHUB_BASE_REF in GitHub Actions
          TASK_COUNT=$(pnpm turbo run test:integration:${{ matrix.test-name }} --affected --dry=json 2>/dev/null | jq '.tasks | length' 2>/dev/null || echo "0")

          if [ "$TASK_COUNT" -gt 0 ]; then
            AFFECTED=1
          else
            AFFECTED=0
          fi

          echo "affected=${AFFECTED}"
          echo "affected=${AFFECTED}" >> $GITHUB_OUTPUT

      - name: Rebuild @clerk/shared with CLERK_USE_RQ=true
        if: ${{ steps.task-status.outputs.affected == '1' && matrix.clerk-use-rq == 'true' }}
        run: pnpm turbo build $TURBO_ARGS --filter=@clerk/shared --force
        env:
          CLERK_USE_RQ: true

      - name: Rebuild dependent packages with CLERK_USE_RQ=true
        if: ${{ steps.task-status.outputs.affected == '1' && matrix.clerk-use-rq == 'true' }}
        run: pnpm turbo build $TURBO_ARGS --filter=@clerk/shared^... --force
        env:
          CLERK_USE_RQ: true

      - name: Verdaccio
        if: ${{ steps.task-status.outputs.affected == '1' }}
        uses: ./.github/actions/verdaccio
        with:
          publish-cmd: |
            if [ "$(pnpm config get registry)" = "https://registry.npmjs.org/" ]; then echo 'Error: Using default registry' && exit 1; else CLERK_USE_RQ=${{ matrix.clerk-use-rq }} pnpm turbo build $TURBO_ARGS --only && pnpm changeset publish --no-git-tag; fi

      - name: Edit .npmrc [link-workspace-packages=false]
        run: sed -i -E 's/link-workspace-packages=(deep|true)/link-workspace-packages=false/' .npmrc

      - name: Install @clerk/backend in /integration
        if: ${{ steps.task-status.outputs.affected == '1' }}
        working-directory: ./integration
        run: |
          pnpm init
          pnpm config set minimum-release-age-exclude @clerk/*
          pnpm add @clerk/backend

      - name: Install @clerk/clerk-js in os temp
        if: ${{ steps.task-status.outputs.affected == '1' }}
        working-directory: ${{runner.temp}}
        run: |
          mkdir clerk-js && cd clerk-js
          pnpm init
          pnpm config set minimum-release-age-exclude @clerk/*
          pnpm add @clerk/clerk-js

      - name: Copy components @clerk/astro
        if: ${{ matrix.test-name == 'astro' }}
        run: cd packages/astro && pnpm copy:components

      - name: Write all ENV certificates to files in integration/certs
        if: ${{ steps.task-status.outputs.affected == '1' }}
        uses: actions/github-script@v7
        env:
          INTEGRATION_CERTS: "${{secrets.INTEGRATION_CERTS}}"
          INTEGRATION_ROOT_CA: "${{secrets.INTEGRATION_ROOT_CA}}"
        with:
          script: |
            const fs = require('fs');
            const path = require('path');
            const rootCa = process.env.INTEGRATION_ROOT_CA;
            console.log('rootCa', rootCa);
            fs.writeFileSync(path.join(process.env.GITHUB_WORKSPACE, 'integration/certs', 'rootCA.pem'), rootCa);
            const certs = JSON.parse(process.env.INTEGRATION_CERTS);
            for (const [name, cert] of Object.entries(certs)) {
                fs.writeFileSync(path.join(process.env.GITHUB_WORKSPACE, 'integration/certs', name), cert);
            }

      - name: LS certs
        if: ${{ steps.task-status.outputs.affected == '1' }}
        working-directory: ./integration/certs
        run: ls -la && pwd

      - name: Run Integration Tests
        if: ${{ steps.task-status.outputs.affected == '1' }}
        id: integration-tests
        timeout-minutes: 25
        run: pnpm turbo test:integration:${{ matrix.test-name }} $TURBO_ARGS
        env:
          E2E_APP_CLERK_JS_DIR: ${{runner.temp}}
          E2E_CLERK_VERSION: "latest"
          E2E_NEXTJS_VERSION: ${{ matrix.next-version }}
          E2E_PROJECT: ${{ matrix.test-project }}
          E2E_CLERK_ENCRYPTION_KEY: ${{ matrix.clerk-encryption-key }}
          CLERK_USE_RQ: ${{ matrix.clerk-use-rq }}
          INTEGRATION_INSTANCE_KEYS: ${{ secrets.INTEGRATION_INSTANCE_KEYS }}
          MAILSAC_API_KEY: ${{ secrets.MAILSAC_API_KEY }}
          NODE_EXTRA_CA_CERTS: ${{ github.workspace }}/integration/certs/rootCA.pem

      - name: Upload test-results
        if: ${{ cancelled() || failure() }}
        uses: actions/upload-artifact@v4
        with:
          name: playwright-traces-${{ github.run_id }}-${{ github.run_attempt }}-${{ matrix.test-name }}${{ matrix.next-version && format('-next{0}', matrix.next-version) || '' }}${{ matrix.clerk-use-rq == 'true' && '-rq' || '' }}
          path: integration/test-results
          retention-days: 1

  pkg-pr-new:
    name: Publish with pkg-pr-new
    if: ${{ github.event_name != 'pull_request' || github.event.pull_request.draft == false }}
    needs: [check-permissions, build-packages]
    runs-on: "blacksmith-8vcpu-ubuntu-2204"
    defaults:
      run:
        shell: bash

    env:
      TURBO_SUMMARIZE: false

    steps:
      - name: Checkout repository
        uses: actions/checkout@v4
        with:
          fetch-depth: 0
          show-progress: false

      - name: Setup Node
        uses: ./.github/actions/init-blacksmith
        with:
          turbo-enabled: true
          node-version: 22
          turbo-signature: ${{ secrets.TURBO_REMOTE_CACHE_SIGNATURE_KEY }}
          turbo-summarize: ${{ env.TURBO_SUMMARIZE }}
          turbo-team: ${{ vars.TURBO_TEAM }}
          turbo-token: ${{ secrets.TURBO_TOKEN }}

      - name: Publish with pkg-pr-new
        run: pnpm run build && pnpx pkg-pr-new@${{ vars.PKG_PR_NEW_VERSION || '0.0.49' }} publish --compact --pnpm './packages/*'<|MERGE_RESOLUTION|>--- conflicted
+++ resolved
@@ -191,7 +191,7 @@
   unit-tests:
     needs: [check-permissions, build-packages]
     if: ${{ github.event_name != 'pull_request' || github.event.pull_request.draft == false }}
-    name: Unit Tests (${{ matrix.node-version }}, ${{ matrix.filter-label }}${{ matrix.clerk-use-rq == 'true' && ', RQ' || '' }})
+    name: Unit Tests (${{ matrix.filter-label }}${{ matrix.clerk-use-rq == 'true' && ', RQ' || '' }})
     permissions:
       contents: read
       actions: write # needed for actions/upload-artifact
@@ -262,15 +262,9 @@
 
       - name: Run Typedoc tests
         run: |
-<<<<<<< HEAD
-          # Only run Typedoc tests for one matrix version
-          if [ "${{ matrix.node-version }}" == "22" ]; then
-            pnpm turbo run //#test:typedoc
-=======
           # Only run Typedoc tests for one matrix version and main test run
           if [ "${{ matrix.node-version }}" == "22" ] && [ "${{ matrix.test-filter }}" = "**" ]; then
-            pnpm test:typedoc
->>>>>>> 4011c5e0
+            pnpm turbo run //#test:typedoc
           fi
         env:
           NODE_VERSION: ${{ matrix.node-version }}
@@ -300,7 +294,6 @@
     strategy:
       fail-fast: false
       matrix:
-<<<<<<< HEAD
         test-name:
           [
             "generic",
@@ -316,15 +309,25 @@
             "vue",
             "nuxt",
             "react-router",
-            "billing",
             "machine",
             "custom",
           ]
         test-project: ["chrome"]
         include:
+          - test-name: "billing"
+            test-project: "chrome"
+            clerk-use-rq: "false"
+          - test-name: "billing"
+            test-project: "chrome"
+            clerk-use-rq: "true"
           - test-name: "nextjs"
             test-project: "chrome"
             next-version: "15"
+            clerk-use-rq: "false"
+          - test-name: "nextjs"
+            test-project: "chrome"
+            next-version: "15"
+            clerk-use-rq: "true"
           - test-name: "nextjs"
             test-project: "chrome"
             next-version: "16"
@@ -334,55 +337,6 @@
           - test-name: "quickstart"
             test-project: "chrome"
             next-version: "16"
-=======
-        test-name: [
-            'generic',
-            'express',
-            'ap-flows',
-            'elements',
-            'localhost',
-            'sessions',
-            'sessions:staging',
-            'handshake',
-            'handshake:staging',
-            'astro',
-            'expo-web',
-            'tanstack-react-start',
-            'vue',
-            'nuxt',
-            'react-router',
-            'machine',
-            'custom',
-          ]
-        test-project: ["chrome"]
-        include:
-          - test-name: 'billing'
-            test-project: 'chrome'
-            clerk-use-rq: 'false'
-          - test-name: 'billing'
-            test-project: 'chrome'
-            clerk-use-rq: 'true'
-          - test-name: 'nextjs'
-            test-project: 'chrome'
-            next-version: '14'
-          - test-name: 'nextjs'
-            test-project: 'chrome'
-            next-version: '15'
-            clerk-use-rq: 'false'
-          - test-name: 'nextjs'
-            test-project: 'chrome'
-            next-version: '15'
-            clerk-use-rq: 'true'
-          - test-name: 'nextjs'
-            test-project: 'chrome'
-            next-version: '16'
-          - test-name: 'quickstart'
-            test-project: 'chrome'
-            next-version: '15'
-          - test-name: 'quickstart'
-            test-project: 'chrome'
-            next-version: '16'
->>>>>>> 4011c5e0
 
     steps:
       - name: Checkout Repo
