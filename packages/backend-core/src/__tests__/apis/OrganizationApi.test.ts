import nock from 'nock';

import { ObjectType, Organization, OrganizationJSON } from '../../api/resources';
import { TestBackendAPIClient } from '../TestBackendAPI';

test('createOrganization() creates an organization', async () => {
  const name = 'Acme Inc';
  const slug = 'acme-inc';
  const createdBy = 'user_randomid';
<<<<<<< HEAD
  const resJSON: OrganizationJSON = {
    object: ObjectType.Organization,
    public_metadata: {},
    id: 'org_randomid',
    name,
    logo_url: null,
    slug: null,
=======
  const publicMetadata = { public: 'metadata' };
  const privateMetadata = { private: 'metadata' };
  const resJSON = {
    object: 'organization',
    id: 'org_randomid',
    name,
    slug,
    public_metadata: publicMetadata,
    private_metadata: privateMetadata,
>>>>>>> 27c6a0bf
    created_at: 1611948436,
    updated_at: 1611948436,
  };

  nock('https://api.clerk.dev')
    .post('/v1/organizations', {
      name,
      slug,
      public_metadata: JSON.stringify(publicMetadata),
      private_metadata: JSON.stringify(privateMetadata),
      created_by: createdBy,
    })
    .reply(200, resJSON);

  const organization = await TestBackendAPIClient.organizations.createOrganization({
    name,
    slug,
    createdBy,
    publicMetadata,
    privateMetadata,
  });
<<<<<<< HEAD
  expect(organization).toEqual(new Organization(resJSON.id, name, null, null, resJSON.created_at, resJSON.updated_at));
=======
  expect(organization).toEqual(
    new Organization({
      id: resJSON.id,
      name,
      slug,
      publicMetadata,
      privateMetadata,
      createdAt: resJSON.created_at,
      updatedAt: resJSON.updated_at,
    }),
  );
>>>>>>> 27c6a0bf
});<|MERGE_RESOLUTION|>--- conflicted
+++ resolved
@@ -7,25 +7,16 @@
   const name = 'Acme Inc';
   const slug = 'acme-inc';
   const createdBy = 'user_randomid';
-<<<<<<< HEAD
+  const publicMetadata = { public: 'metadata' };
+  const privateMetadata = { private: 'metadata' };
   const resJSON: OrganizationJSON = {
     object: ObjectType.Organization,
-    public_metadata: {},
-    id: 'org_randomid',
-    name,
-    logo_url: null,
-    slug: null,
-=======
-  const publicMetadata = { public: 'metadata' };
-  const privateMetadata = { private: 'metadata' };
-  const resJSON = {
-    object: 'organization',
     id: 'org_randomid',
     name,
     slug,
+    logo_url: null,
     public_metadata: publicMetadata,
     private_metadata: privateMetadata,
->>>>>>> 27c6a0bf
     created_at: 1611948436,
     updated_at: 1611948436,
   };
@@ -47,19 +38,16 @@
     publicMetadata,
     privateMetadata,
   });
-<<<<<<< HEAD
-  expect(organization).toEqual(new Organization(resJSON.id, name, null, null, resJSON.created_at, resJSON.updated_at));
-=======
   expect(organization).toEqual(
-    new Organization({
-      id: resJSON.id,
+    new Organization(
+      resJSON.id,
       name,
-      slug,
+      null,
+      null,
+      resJSON.created_at,
+      resJSON.updated_at,
       publicMetadata,
       privateMetadata,
-      createdAt: resJSON.created_at,
-      updatedAt: resJSON.updated_at,
-    }),
+    ),
   );
->>>>>>> 27c6a0bf
 });