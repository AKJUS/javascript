<<<<<<< HEAD
import type { BillingMoneyAmount } from '@clerk/shared/types';
=======
import type { BillingMoneyAmount, BillingMoneyAmountJSON } from '@clerk/shared/types';
>>>>>>> 4011c5e0

import { Feature } from './Feature';
import type { BillingPlanJSON } from './JSON';

/**
 * The `BillingPlan` object is similar to the [`BillingPlanResource`](/docs/reference/javascript/types/billing-plan-resource) object as it holds information about a plan, as well as methods for managing it. However, the `BillingPlan` object is different in that it is used in the [Backend API](https://clerk.com/docs/reference/backend-api/tag/commerce/get/commerce/plans) and is not directly accessible from the Frontend API.
 *
 * @experimental This is an experimental API for the Billing feature that is available under a public beta, and the API is subject to change. It is advised to [pin](https://clerk.com/docs/pinning) the SDK version and the clerk-js version to avoid breaking changes.
 */
export class BillingPlan {
  constructor(
    /**
     * The unique identifier for the plan.
     */
    readonly id: string,
    /**
     * The name of the plan.
     */
    readonly name: string,
    /**
     * The URL-friendly identifier of the plan.
     */
    readonly slug: string,
    /**
     * The description of the plan.
     */
    readonly description: string | null,
    /**
     * Whether the plan is the default plan.
     */
    readonly isDefault: boolean,
    /**
     * Whether the plan is recurring.
     */
    readonly isRecurring: boolean,
    /**
     * Whether the plan has a base fee.
     */
    readonly hasBaseFee: boolean,
    /**
     * Whether the plan is displayed in the `<PriceTable/>` component.
     */
    readonly publiclyVisible: boolean,
    /**
     * The monthly fee of the plan.
     */
    readonly fee: BillingMoneyAmount,
    /**
     * The annual fee of the plan.
     */
    readonly annualFee: BillingMoneyAmount | null,
    /**
     * The annual fee of the plan on a monthly basis.
     */
    readonly annualMonthlyFee: BillingMoneyAmount | null,
    /**
     * The type of payer for the plan.
     */
    readonly forPayerType: 'org' | 'user',
    /**
     * The features the plan offers.
     */
    readonly features: Feature[],
  ) {}

  static fromJSON(data: BillingPlanJSON): BillingPlan {
    const formatAmountJSON = <T extends BillingMoneyAmountJSON | null>(
      fee: T,
    ): T extends null ? null : BillingMoneyAmount => {
      return (
        fee
          ? {
              amount: fee.amount,
              amountFormatted: fee.amount_formatted,
              currency: fee.currency,
              currencySymbol: fee.currency_symbol,
            }
          : null
      ) as T extends null ? null : BillingMoneyAmount;
    };
    return new BillingPlan(
      data.id,
      data.name,
      data.slug,
      data.description ?? null,
      data.is_default,
      data.is_recurring,
      data.has_base_fee,
      data.publicly_visible,
      formatAmountJSON(data.fee),
      formatAmountJSON(data.annual_fee),
      formatAmountJSON(data.annual_monthly_fee),
      data.for_payer_type,
      (data.features ?? []).map(feature => Feature.fromJSON(feature)),
    );
  }
}<|MERGE_RESOLUTION|>--- conflicted
+++ resolved
@@ -1,8 +1,4 @@
-<<<<<<< HEAD
-import type { BillingMoneyAmount } from '@clerk/shared/types';
-=======
 import type { BillingMoneyAmount, BillingMoneyAmountJSON } from '@clerk/shared/types';
->>>>>>> 4011c5e0
 
 import { Feature } from './Feature';
 import type { BillingPlanJSON } from './JSON';
