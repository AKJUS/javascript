--- conflicted
+++ resolved
@@ -32,13 +32,9 @@
 import { ERROR_CODES } from 'ui/common/constants';
 import {
   appendAsQueryParams,
-<<<<<<< HEAD
   createBeforeUnloadTracker,
   createPageLifecycle,
-=======
-  CLERK_BEFORE_UNLOAD_EVENT,
   hasExternalAccountSignUpError,
->>>>>>> db0ac473
   ignoreEventValue,
   isAccountsHostedPages,
   isDevOrStagingUrl,
