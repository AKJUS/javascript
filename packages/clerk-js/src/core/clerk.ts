--- conflicted
+++ resolved
@@ -788,74 +788,20 @@
     }
   };
 
-  public __internal_openEnableOrganizationsPrompt = (
-    props: __internal_EnableOrganizationsPromptProps,
-  ): Promise<void> => {
+  public __internal_openEnableOrganizationsPrompt = (props: __internal_EnableOrganizationsPromptProps): void => {
     this.assertComponentsReady(this.#clerkUi);
-    return this.#clerkUi
-      .then(ui => ui.ensureMounted())
+    void this.#clerkUi
+      .then(ui => ui.ensureMounted({ preloadHint: 'EnableOrganizationsPrompt' }))
       .then(controls => controls.openModal('enableOrganizationsPrompt', props || {}));
-  };
-
-  public __internal_closeEnableOrganizationsPrompt = (): Promise<unknown> => {
+
+    this.telemetry?.record(eventPrebuiltComponentMounted('EnableOrganizationsPrompt', props));
+  };
+
+  public __internal_closeEnableOrganizationsPrompt = (): void => {
     this.assertComponentsReady(this.#clerkUi);
-    return this.#clerkUi
-      .then(ui => ui.ensureMounted())
+    void this.#clerkUi
+      ?.then(ui => ui.ensureMounted())
       .then(controls => controls.closeModal('enableOrganizationsPrompt'));
-  };
-
-  public __internal_attemptToEnableEnvironmentSetting = (
-    params: __internal_AttemptToEnableEnvironmentSettingParams,
-  ): __internal_AttemptToEnableEnvironmentSettingResult => {
-    const { for: setting, caller } = params;
-
-    if (!this.user && this.#instanceType === 'development') {
-      logger.warnOnce(
-        `Clerk: "${caller}" requires an active user session. Ensure a user is signed in before executing ${caller}.`,
-      );
-    }
-
-    switch (setting) {
-      case 'organizations': {
-        const isSettingDisabled =
-          disabledOrganizationsFeature(this, this.environment) &&
-          // Handles case where environment gets enabled via BAPI, but it gets cached and the user is redirected to the choose-organization task
-          // The enable org prompt should not appear in the task screen since orgs have already been enabled
-          this.session?.currentTask?.key !== 'choose-organization';
-
-        if (!isSettingDisabled) {
-          return { isEnabled: true };
-        }
-
-        if (this.#instanceType === 'development') {
-          this.__internal_openEnableOrganizationsPrompt({
-            caller,
-            // Reload current window to all invalidate all resources
-            // related to organizations, eg: roles
-            onSuccess: () => window.location.reload(),
-            onClose: params.onClose,
-          } as __internal_EnableOrganizationsPromptProps);
-        }
-
-        return { isEnabled: false };
-      }
-      default:
-        throw new Error(`Attempted to enable an unknown or unsupported setting "${setting}".`);
-    }
-  };
-
-  public __internal_openEnableOrganizationsPrompt = (props: __internal_EnableOrganizationsPromptProps): void => {
-    this.assertComponentsReady(this.#componentControls);
-    void this.#componentControls
-      .ensureMounted({ preloadHint: 'EnableOrganizationsPrompt' })
-      .then(controls => controls.openModal('enableOrganizationsPrompt', props || {}));
-
-    this.telemetry?.record(eventPrebuiltComponentMounted('EnableOrganizationsPrompt', props));
-  };
-
-  public __internal_closeEnableOrganizationsPrompt = (): void => {
-    this.assertComponentsReady(this.#componentControls);
-    void this.#componentControls.ensureMounted().then(controls => controls.closeModal('enableOrganizationsPrompt'));
   };
 
   public __internal_openBlankCaptchaModal = (): Promise<unknown> => {
@@ -918,11 +864,6 @@
   };
 
   public openOrganizationProfile = (props?: OrganizationProfileProps): void => {
-<<<<<<< HEAD
-=======
-    this.assertComponentsReady(this.#componentControls);
-
->>>>>>> 8376789d
     const { isEnabled: isOrganizationsEnabled } = this.__internal_attemptToEnableEnvironmentSetting({
       for: 'organizations',
       caller: 'OrganizationProfile',
@@ -959,11 +900,6 @@
   };
 
   public openCreateOrganization = (props?: CreateOrganizationProps): void => {
-<<<<<<< HEAD
-=======
-    this.assertComponentsReady(this.#componentControls);
-
->>>>>>> 8376789d
     const { isEnabled: isOrganizationsEnabled } = this.__internal_attemptToEnableEnvironmentSetting({
       for: 'organizations',
       caller: 'CreateOrganization',
@@ -978,14 +914,9 @@
       return;
     }
 
-<<<<<<< HEAD
     this.assertComponentsReady(this.#clerkUi);
     void this.#clerkUi
       .then(ui => ui.ensureMounted())
-=======
-    void this.#componentControls
-      .ensureMounted({ preloadHint: 'CreateOrganization' })
->>>>>>> 8376789d
       .then(controls => controls.openModal('createOrganization', props || {}));
 
     this.telemetry?.record(eventPrebuiltComponentOpened('CreateOrganization', props));
@@ -1101,11 +1032,6 @@
   };
 
   public mountOrganizationProfile = (node: HTMLDivElement, props?: OrganizationProfileProps) => {
-<<<<<<< HEAD
-=======
-    this.assertComponentsReady(this.#componentControls);
-
->>>>>>> 8376789d
     const { isEnabled: isOrganizationsEnabled } = this.__internal_attemptToEnableEnvironmentSetting({
       for: 'organizations',
       caller: 'OrganizationProfile',
@@ -1151,11 +1077,6 @@
   };
 
   public mountCreateOrganization = (node: HTMLDivElement, props?: CreateOrganizationProps) => {
-<<<<<<< HEAD
-=======
-    this.assertComponentsReady(this.#componentControls);
-
->>>>>>> 8376789d
     const { isEnabled: isOrganizationsEnabled } = this.__internal_attemptToEnableEnvironmentSetting({
       for: 'organizations',
       caller: 'CreateOrganization',
@@ -1169,18 +1090,6 @@
     if (!isOrganizationsEnabled) {
       return;
     }
-<<<<<<< HEAD
-=======
-
-    void this.#componentControls?.ensureMounted({ preloadHint: 'CreateOrganization' }).then(controls =>
-      controls.mountComponent({
-        name: 'CreateOrganization',
-        appearanceKey: 'createOrganization',
-        node,
-        props,
-      }),
-    );
->>>>>>> 8376789d
 
     this.assertComponentsReady(this.#clerkUi);
     const component = 'CreateOrganization';
@@ -1203,11 +1112,6 @@
   };
 
   public mountOrganizationSwitcher = (node: HTMLDivElement, props?: OrganizationSwitcherProps) => {
-<<<<<<< HEAD
-=======
-    this.assertComponentsReady(this.#componentControls);
-
->>>>>>> 8376789d
     const { isEnabled: isOrganizationsEnabled } = this.__internal_attemptToEnableEnvironmentSetting({
       for: 'organizations',
       caller: 'OrganizationSwitcher',
@@ -1222,7 +1126,6 @@
       return;
     }
 
-<<<<<<< HEAD
     this.assertComponentsReady(this.#clerkUi);
     const component = 'OrganizationSwitcher';
     void this.#clerkUi
@@ -1235,16 +1138,6 @@
           props,
         }),
       );
-=======
-    void this.#componentControls?.ensureMounted({ preloadHint: 'OrganizationSwitcher' }).then(controls =>
-      controls.mountComponent({
-        name: 'OrganizationSwitcher',
-        appearanceKey: 'organizationSwitcher',
-        node,
-        props,
-      }),
-    );
->>>>>>> 8376789d
 
     this.telemetry?.record(
       eventPrebuiltComponentMounted(component, {
@@ -1264,11 +1157,6 @@
   };
 
   public mountOrganizationList = (node: HTMLDivElement, props?: OrganizationListProps) => {
-<<<<<<< HEAD
-=======
-    this.assertComponentsReady(this.#componentControls);
-
->>>>>>> 8376789d
     const { isEnabled: isOrganizationsEnabled } = this.__internal_attemptToEnableEnvironmentSetting({
       for: 'organizations',
       caller: 'OrganizationList',
@@ -1283,7 +1171,6 @@
       return;
     }
 
-<<<<<<< HEAD
     this.assertComponentsReady(this.#clerkUi);
     const component = 'OrganizationList';
     void this.#clerkUi
@@ -1296,16 +1183,6 @@
           props,
         }),
       );
-=======
-    void this.#componentControls?.ensureMounted({ preloadHint: 'OrganizationList' }).then(controls =>
-      controls.mountComponent({
-        name: 'OrganizationList',
-        appearanceKey: 'organizationList',
-        node,
-        props,
-      }),
-    );
->>>>>>> 8376789d
 
     this.telemetry?.record(
       eventPrebuiltComponentMounted(component, {
@@ -1480,11 +1357,6 @@
   };
 
   public mountTaskChooseOrganization = (node: HTMLDivElement, props?: TaskChooseOrganizationProps) => {
-<<<<<<< HEAD
-=======
-    this.assertComponentsReady(this.#componentControls);
-
->>>>>>> 8376789d
     const { isEnabled: isOrganizationsEnabled } = this.__internal_attemptToEnableEnvironmentSetting({
       for: 'organizations',
       caller: 'TaskChooseOrganization',
