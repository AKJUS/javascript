--- conflicted
+++ resolved
@@ -1,6 +1,5 @@
 import { inBrowser } from '@clerk/shared/browser';
-<<<<<<< HEAD
-import { ClerkWebAuthnError } from '@clerk/shared/error';
+import { type ClerkError, ClerkRuntimeError, ClerkWebAuthnError } from '@clerk/shared/error';
 import {
   convertJSONToPublicKeyRequestOptions,
   serializePublicKeyCredentialAssertion,
@@ -19,9 +18,6 @@
   getOKXWalletIdentifier,
 } from '@clerk/shared/internal/clerk-js/web3';
 import { windowNavigate } from '@clerk/shared/internal/clerk-js/windowNavigate';
-=======
-import { type ClerkError, ClerkRuntimeError, ClerkWebAuthnError } from '@clerk/shared/error';
->>>>>>> 866008c0
 import { Poller } from '@clerk/shared/poller';
 import type {
   AttemptFirstFactorParams,
@@ -693,18 +689,14 @@
     return this.resource.secondFactorVerification;
   }
 
-<<<<<<< HEAD
   get hasBeenFinalized() {
     return this.#hasBeenFinalized;
   }
 
-  async sendResetPasswordEmailCode(): Promise<{ error: unknown }> {
-=======
   async sendResetPasswordEmailCode(): Promise<{ error: ClerkError | null }> {
     if (!this.resource.id) {
       throw new Error('Cannot reset password without a sign in.');
     }
->>>>>>> 866008c0
     return runAsyncResourceTask(this.resource, async () => {
       const resetPasswordEmailCodeFactor = this.resource.supportedFirstFactors?.find(
         f => f.strategy === 'reset_password_email_code',
@@ -1173,21 +1165,16 @@
   async finalize(params?: SignInFutureFinalizeParams): Promise<{ error: ClerkError | null }> {
     const { navigate } = params || {};
 
-<<<<<<< HEAD
+    if (!this.resource.createdSessionId) {
+      throw new Error('Cannot finalize sign-in without a created session.');
+    }
+
+    return runAsyncResourceTask(this.resource, async () => {
       // Reload the client if the created session is not in the client's sessions. This can happen during modal SSO
       // flows where the in-memory client does not have the created session.
       if (SignIn.clerk.client && !SignIn.clerk.client.sessions.some(s => s.id === this.resource.createdSessionId)) {
         await SignIn.clerk.client.reload();
       }
-=======
-    if (!this.resource.createdSessionId) {
-      throw new Error('Cannot finalize sign-in without a created session.');
-    }
-
-    return runAsyncResourceTask(this.resource, async () => {
-      // Reload the client to prevent an issue where the created session is not picked up.
-      await SignIn.clerk.client?.reload();
->>>>>>> 866008c0
 
       this.#hasBeenFinalized = true;
       await SignIn.clerk.setActive({ session: this.resource.createdSessionId, navigate });
