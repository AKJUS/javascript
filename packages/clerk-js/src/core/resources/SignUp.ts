import { type ClerkError, ClerkRuntimeError, isCaptchaError, isClerkAPIResponseError } from '@clerk/shared/error';
import { createValidatePassword } from '@clerk/shared/internal/clerk-js/passwords/password';
import { windowNavigate } from '@clerk/shared/internal/clerk-js/windowNavigate';
import { Poller } from '@clerk/shared/poller';
import type {
  AttemptEmailAddressVerificationParams,
  AttemptPhoneNumberVerificationParams,
  AttemptVerificationParams,
  AttemptWeb3WalletVerificationParams,
  AuthenticateWithPopupParams,
  AuthenticateWithRedirectParams,
  AuthenticateWithWeb3Params,
  CaptchaWidgetType,
  CreateEmailLinkFlowReturn,
  PrepareEmailAddressVerificationParams,
  PreparePhoneNumberVerificationParams,
  PrepareVerificationParams,
  PrepareWeb3WalletVerificationParams,
  SignUpAuthenticateWithWeb3Params,
  SignUpCreateParams,
  SignUpEnterpriseConnectionJSON,
  SignUpEnterpriseConnectionResource,
  SignUpField,
  SignUpFutureCreateParams,
  SignUpFutureEmailCodeVerifyParams,
  SignUpFutureFinalizeParams,
  SignUpFuturePasswordParams,
  SignUpFuturePhoneCodeSendParams,
  SignUpFuturePhoneCodeVerifyParams,
  SignUpFutureResource,
  SignUpFutureSSOParams,
  SignUpFutureTicketParams,
  SignUpFutureUpdateParams,
  SignUpFutureWeb3Params,
  SignUpIdentificationField,
  SignUpJSON,
  SignUpJSONSnapshot,
  SignUpResource,
  SignUpStatus,
  SignUpUpdateParams,
  StartEmailLinkFlowParams,
  Web3Provider,
} from '@clerk/shared/types';

import { debugLogger } from '@/utils/debug';

import { getBrowserLocale, getClerkQueryParam, web3 } from '../../utils';
import {
  _authenticateWithPopup,
  _futureAuthenticateWithPopup,
  wrapWithPopupRoutes,
} from '../../utils/authenticateWithPopup';
import { CaptchaChallenge } from '../../utils/captcha/CaptchaChallenge';
import { normalizeUnsafeMetadata } from '../../utils/resourceParams';
import { runAsyncResourceTask } from '../../utils/runAsyncResourceTask';
import { loadZxcvbn } from '../../utils/zxcvbn';
import {
  clerkInvalidFAPIResponse,
  clerkMissingOptionError,
  clerkVerifyEmailAddressCalledBeforeCreate,
  clerkVerifyWeb3WalletCalledBeforeCreate,
} from '../errors';
import { eventBus } from '../events';
import { BaseResource, SignUpVerifications } from './internal';

declare global {
  interface Window {
    ethereum: any;
  }
}

export class SignUp extends BaseResource implements SignUpResource {
  pathRoot = '/client/sign_ups';

  id: string | undefined;
  private _status: SignUpStatus | null = null;
  requiredFields: SignUpField[] = [];
  missingFields: SignUpField[] = [];
  optionalFields: SignUpField[] = [];
  unverifiedFields: SignUpIdentificationField[] = [];
  verifications: SignUpVerifications = new SignUpVerifications(null);
  username: string | null = null;
  firstName: string | null = null;
  lastName: string | null = null;
  emailAddress: string | null = null;
  phoneNumber: string | null = null;
  web3wallet: string | null = null;
  externalAccount: any;
  hasPassword = false;
  unsafeMetadata: SignUpUnsafeMetadata = {};
  createdSessionId: string | null = null;
  createdUserId: string | null = null;
  abandonAt: number | null = null;
  legalAcceptedAt: number | null = null;
  locale: string | null = null;

  /**
   * The current status of the sign-up process.
   *
   * @returns The current sign-up status, or null if no status has been set
   */
  get status(): SignUpStatus | null {
    return this._status;
  }

  /**
   * Sets the sign-up status and logs the transition at debug level.
   *
   * @param value - The new status to set. Can be null to clear the status.
   * @remarks When setting a new status that differs from the previous one,
   * a debug log entry is created showing the transition from the old to new status.
   */
  set status(value: SignUpStatus | null) {
    const previousStatus = this._status;
    this._status = value;

    if (value && previousStatus !== value) {
      debugLogger.debug('SignUp.status', { id: this.id, from: previousStatus, to: value });
    }
  }

  /**
   * @experimental This experimental API is subject to change.
   *
   * An instance of `SignUpFuture`, which has a different API than `SignUp`, intended to be used in custom flows.
   */
  __internal_future: SignUpFuture = new SignUpFuture(this);

  /**
   * @internal Only used for internal purposes, and is not intended to be used directly.
   *
   * This property is used to provide access to underlying Client methods to `SignUpFuture`, which wraps an instance
   * of `SignUp`.
   */
  __internal_basePost = this._basePost.bind(this);

  /**
   * @internal Only used for internal purposes, and is not intended to be used directly.
   *
   * This property is used to provide access to underlying Client methods to `SignUpFuture`, which wraps an instance
   * of `SignUp`.
   */
  __internal_basePatch = this._basePatch.bind(this);

  constructor(data: SignUpJSON | SignUpJSONSnapshot | null = null) {
    super();
    this.fromJSON(data);
  }

  create = async (params: SignUpCreateParams): Promise<SignUpResource> => {
    debugLogger.debug('SignUp.create', { id: this.id, strategy: params.strategy });

    let finalParams = { ...params };

    // Inject browser locale if not already provided
    if (!finalParams.locale) {
      const browserLocale = getBrowserLocale();
      if (browserLocale) {
        finalParams.locale = browserLocale;
      }
    }

    if (!__BUILD_DISABLE_RHC__ && !this.clientBypass() && !this.shouldBypassCaptchaForAttempt(params)) {
      const captchaChallenge = new CaptchaChallenge(SignUp.clerk);
      const captchaParams = await captchaChallenge.managedOrInvisible({ action: 'signup' });
      if (!captchaParams) {
        throw new ClerkRuntimeError('', { code: 'captcha_unavailable' });
      }
      finalParams = { ...finalParams, ...captchaParams };
    }

    if (finalParams.transfer && this.shouldBypassCaptchaForAttempt(finalParams)) {
      const strategy = SignUp.clerk.client?.signIn.firstFactorVerification.strategy;
      if (strategy) {
        finalParams = { ...finalParams, strategy: strategy as SignUpCreateParams['strategy'] };
      }
    }

    return this._basePost({
      path: this.pathRoot,
      body: normalizeUnsafeMetadata(finalParams),
    });
  };

  prepareVerification = (params: PrepareVerificationParams): Promise<this> => {
    debugLogger.debug('SignUp.prepareVerification', { id: this.id, strategy: params.strategy });
    return this._basePost({
      body: params,
      action: 'prepare_verification',
    });
  };

  attemptVerification = (params: AttemptVerificationParams): Promise<SignUpResource> => {
    debugLogger.debug('SignUp.attemptVerification', { id: this.id, strategy: params.strategy });
    return this._basePost({
      body: params,
      action: 'attempt_verification',
    });
  };

  prepareEmailAddressVerification = (params?: PrepareEmailAddressVerificationParams): Promise<SignUpResource> => {
    return this.prepareVerification(params || { strategy: 'email_code' });
  };

  attemptEmailAddressVerification = (params: AttemptEmailAddressVerificationParams): Promise<SignUpResource> => {
    return this.attemptVerification({ ...params, strategy: 'email_code' });
  };

  createEmailLinkFlow = (): CreateEmailLinkFlowReturn<StartEmailLinkFlowParams, SignUpResource> => {
    const { run, stop } = Poller();

    const startEmailLinkFlow = async ({ redirectUrl }: StartEmailLinkFlowParams): Promise<SignUpResource> => {
      if (!this.id) {
        clerkVerifyEmailAddressCalledBeforeCreate('SignUp');
      }
      await this.prepareEmailAddressVerification({
        strategy: 'email_link',
        redirectUrl,
      });

      return new Promise((resolve, reject) => {
        void run(() => {
          return this.reload()
            .then(res => {
              const status = res.verifications.emailAddress.status;
              if (status === 'verified' || status === 'expired') {
                stop();
                resolve(res);
              }
            })
            .catch(err => {
              stop();
              reject(err);
            });
        });
      });
    };

    return { startEmailLinkFlow, cancelEmailLinkFlow: stop };
  };

  preparePhoneNumberVerification = (params?: PreparePhoneNumberVerificationParams): Promise<SignUpResource> => {
    return this.prepareVerification(params || { strategy: 'phone_code' });
  };

  attemptPhoneNumberVerification = (params: AttemptPhoneNumberVerificationParams): Promise<SignUpResource> => {
    return this.attemptVerification({ ...params, strategy: 'phone_code' });
  };

  prepareWeb3WalletVerification = (params?: PrepareWeb3WalletVerificationParams): Promise<SignUpResource> => {
    return this.prepareVerification({ strategy: 'web3_metamask_signature', ...params });
  };

  attemptWeb3WalletVerification = async (params: AttemptWeb3WalletVerificationParams): Promise<SignUpResource> => {
    const { signature, strategy = 'web3_metamask_signature' } = params;
    return this.attemptVerification({ signature, strategy });
  };

  public authenticateWithWeb3 = async (
    params: AuthenticateWithWeb3Params & {
      unsafeMetadata?: SignUpUnsafeMetadata;
      legalAccepted?: boolean;
    },
  ): Promise<SignUpResource> => {
    const {
      generateSignature,
      identifier,
      unsafeMetadata,
      strategy = 'web3_metamask_signature',
      legalAccepted,
    } = params || {};
    const provider = strategy.replace('web3_', '').replace('_signature', '') as Web3Provider;

    if (!(typeof generateSignature === 'function')) {
      clerkMissingOptionError('generateSignature');
    }

    // eslint-disable-next-line @typescript-eslint/no-non-null-assertion
    const web3Wallet = identifier || this.web3wallet!;
    await this.create({ web3Wallet, unsafeMetadata, legalAccepted });
    await this.prepareWeb3WalletVerification({ strategy });

    const { message } = this.verifications.web3Wallet;
    if (!message) {
      clerkVerifyWeb3WalletCalledBeforeCreate('SignUp');
    }

    let signature: string;
    try {
      signature = await generateSignature({ identifier, nonce: message, provider });
    } catch (err) {
      // There is a chance that as a first time visitor when you try to setup and use the
      // Coinbase Wallet from scratch in order to authenticate, the initial generate
      // signature request to be rejected. For this reason we retry the request once more
      // in order for the flow to be able to be completed successfully.
      //
      // error code 4001 means the user rejected the request
      // Reference: https://docs.cdp.coinbase.com/wallet-sdk/docs/errors
      if (provider === 'coinbase_wallet' && err.code === 4001) {
        signature = await generateSignature({ identifier, nonce: message, provider });
      } else {
        throw err;
      }
    }

    return this.attemptWeb3WalletVerification({ signature, strategy });
  };

  public authenticateWithMetamask = async (
    params?: SignUpAuthenticateWithWeb3Params & {
      legalAccepted?: boolean;
    },
  ): Promise<SignUpResource> => {
    const identifier = await web3().getMetamaskIdentifier();
    return this.authenticateWithWeb3({
      identifier,
      generateSignature: web3().generateSignatureWithMetamask,
      unsafeMetadata: params?.unsafeMetadata,
      strategy: 'web3_metamask_signature',
      legalAccepted: params?.legalAccepted,
    });
  };

  public authenticateWithCoinbaseWallet = async (
    params?: SignUpAuthenticateWithWeb3Params & {
      legalAccepted?: boolean;
    },
  ): Promise<SignUpResource> => {
    const identifier = await web3().getCoinbaseWalletIdentifier();
    return this.authenticateWithWeb3({
      identifier,
      generateSignature: web3().generateSignatureWithCoinbaseWallet,
      unsafeMetadata: params?.unsafeMetadata,
      strategy: 'web3_coinbase_wallet_signature',
      legalAccepted: params?.legalAccepted,
    });
  };

  public authenticateWithBase = async (
    params?: SignUpAuthenticateWithWeb3Params & {
      legalAccepted?: boolean;
    },
  ): Promise<SignUpResource> => {
    const identifier = await web3().getBaseIdentifier();
    return this.authenticateWithWeb3({
      identifier,
      generateSignature: web3().generateSignatureWithBase,
      unsafeMetadata: params?.unsafeMetadata,
      strategy: 'web3_base_signature',
      legalAccepted: params?.legalAccepted,
    });
  };

  public authenticateWithOKXWallet = async (
    params?: SignUpAuthenticateWithWeb3Params & {
      legalAccepted?: boolean;
    },
  ): Promise<SignUpResource> => {
    const identifier = await web3().getOKXWalletIdentifier();
    return this.authenticateWithWeb3({
      identifier,
      generateSignature: web3().generateSignatureWithOKXWallet,
      unsafeMetadata: params?.unsafeMetadata,
      strategy: 'web3_okx_wallet_signature',
      legalAccepted: params?.legalAccepted,
    });
  };

  private authenticateWithRedirectOrPopup = async (
    params: AuthenticateWithRedirectParams & {
      unsafeMetadata?: SignUpUnsafeMetadata;
    },
    navigateCallback: (url: URL | string) => void,
  ): Promise<void> => {
    const {
      redirectUrl,
      redirectUrlComplete,
      strategy,
      continueSignUp = false,
      unsafeMetadata,
      emailAddress,
      legalAccepted,
      oidcPrompt,
      enterpriseConnectionId,
    } = params;

    const redirectUrlWithAuthToken = SignUp.clerk.buildUrlWithAuth(redirectUrl);

    const authenticateFn = () => {
      const authParams = {
        strategy,
        redirectUrl: redirectUrlWithAuthToken,
        actionCompleteRedirectUrl: redirectUrlComplete,
        unsafeMetadata,
        emailAddress,
        legalAccepted,
        oidcPrompt,
        enterpriseConnectionId,
      };
      return continueSignUp && this.id ? this.update(authParams) : this.create(authParams);
    };

    const { verifications } = await authenticateFn().catch(async e => {
      // If captcha verification failed because the environment has changed, we need
      // to reload the environment and try again one more time with the new environment.
      // If this fails again, we will let the caller handle the error accordingly.
      if (isClerkAPIResponseError(e) && isCaptchaError(e)) {
        // eslint-disable-next-line @typescript-eslint/no-non-null-assertion
        await SignUp.clerk.__internal_environment!.reload();
        return authenticateFn();
      }
      throw e;
    });

    const { externalAccount } = verifications;
    const { status, externalVerificationRedirectURL } = externalAccount;

    if (status === 'unverified' && !!externalVerificationRedirectURL) {
      navigateCallback(externalVerificationRedirectURL);
    } else {
      clerkInvalidFAPIResponse(status, SignUp.fapiClient.buildEmailAddress('support'));
    }
  };

  public authenticateWithRedirect = async (
    params: AuthenticateWithRedirectParams & {
      unsafeMetadata?: SignUpUnsafeMetadata;
    },
  ): Promise<void> => {
    return this.authenticateWithRedirectOrPopup(params, windowNavigate);
  };

  public authenticateWithPopup = async (
    params: AuthenticateWithPopupParams & {
      unsafeMetadata?: SignUpUnsafeMetadata;
    },
  ): Promise<void> => {
    const { popup } = params || {};
    if (!popup) {
      clerkMissingOptionError('popup');
    }

    return _authenticateWithPopup(SignUp.clerk, 'signUp', this.authenticateWithRedirectOrPopup, params, url => {
      popup.location.href = url instanceof URL ? url.toString() : url;
    });
  };

  update = (params: SignUpUpdateParams): Promise<SignUpResource> => {
    return this._basePatch({
      body: normalizeUnsafeMetadata(params),
    });
  };

  upsert = (params: SignUpCreateParams | SignUpUpdateParams): Promise<SignUpResource> => {
    return this.id ? this.update(params) : this.create(params);
  };

  validatePassword: ReturnType<typeof createValidatePassword> = (password, cb) => {
    if (SignUp.clerk.__internal_environment?.userSettings.passwordSettings) {
      return createValidatePassword(loadZxcvbn(), {
        ...SignUp.clerk.__internal_environment?.userSettings.passwordSettings,
        validatePassword: true,
      })(password, cb);
    }
  };

  protected fromJSON(data: SignUpJSON | SignUpJSONSnapshot | null): this {
    if (data) {
      this.id = data.id;
      this.status = data.status;
      this.requiredFields = data.required_fields;
      this.optionalFields = data.optional_fields;
      this.missingFields = data.missing_fields;
      this.unverifiedFields = data.unverified_fields;
      this.verifications = new SignUpVerifications(data.verifications);
      this.username = data.username;
      this.firstName = data.first_name;
      this.lastName = data.last_name;
      this.emailAddress = data.email_address;
      this.phoneNumber = data.phone_number;
      this.hasPassword = data.has_password;
      this.unsafeMetadata = data.unsafe_metadata;
      this.createdSessionId = data.created_session_id;
      this.createdUserId = data.created_user_id;
      this.abandonAt = data.abandon_at;
      this.web3wallet = data.web3_wallet;
      this.legalAcceptedAt = data.legal_accepted_at;
      this.locale = data.locale;
    }

    eventBus.emit('resource:update', { resource: this });
    return this;
  }

  public __internal_toSnapshot(): SignUpJSONSnapshot {
    return {
      object: 'sign_up',
      id: this.id || '',
      status: this.status || null,
      required_fields: this.requiredFields,
      optional_fields: this.optionalFields,
      missing_fields: this.missingFields,
      unverified_fields: this.unverifiedFields,
      verifications: this.verifications.__internal_toSnapshot(),
      username: this.username,
      first_name: this.firstName,
      last_name: this.lastName,
      email_address: this.emailAddress,
      phone_number: this.phoneNumber,
      has_password: this.hasPassword,
      unsafe_metadata: this.unsafeMetadata,
      created_session_id: this.createdSessionId,
      created_user_id: this.createdUserId,
      abandon_at: this.abandonAt,
      web3_wallet: this.web3wallet,
      legal_accepted_at: this.legalAcceptedAt,
      locale: this.locale,
      external_account: this.externalAccount,
      external_account_strategy: this.externalAccount?.strategy,
    };
  }

  private clientBypass() {
    return SignUp.clerk.client?.captchaBypass;
  }

  /**
   * We delegate bot detection to the following providers, instead of relying on turnstile exclusively
   */
  protected shouldBypassCaptchaForAttempt(params: SignUpCreateParams) {
    if (!params.strategy) {
      return false;
    }

    // eslint-disable-next-line @typescript-eslint/no-non-null-assertion
    const captchaOauthBypass = SignUp.clerk.__internal_environment!.displayConfig.captchaOauthBypass;

    if (captchaOauthBypass.some(strategy => strategy === params.strategy)) {
      return true;
    }

    if (
      params.transfer &&
      // eslint-disable-next-line @typescript-eslint/no-non-null-assertion
      captchaOauthBypass.some(strategy => strategy === SignUp.clerk.client!.signIn.firstFactorVerification.strategy)
    ) {
      return true;
    }

    return false;
  }

  __experimental_getEnterpriseConnections = (): Promise<SignUpEnterpriseConnectionResource[]> => {
    return BaseResource._fetch({
      path: `/client/sign_ups/${this.id}/enterprise_connections`,
      method: 'GET',
    }).then(res => {
      const enterpriseConnections = res?.response as unknown as SignUpEnterpriseConnectionJSON[];

      return enterpriseConnections.map(enterpriseConnection => new SignUpEnterpriseConnection(enterpriseConnection));
    });
  };
}

class SignUpFuture implements SignUpFutureResource {
  verifications = {
    sendEmailCode: this.sendEmailCode.bind(this),
    verifyEmailCode: this.verifyEmailCode.bind(this),
    sendPhoneCode: this.sendPhoneCode.bind(this),
    verifyPhoneCode: this.verifyPhoneCode.bind(this),
  };

<<<<<<< HEAD
  #hasBeenFinalized = false;

  constructor(readonly resource: SignUp) {}
=======
  readonly #resource: SignUp;

  constructor(resource: SignUp) {
    this.#resource = resource;
  }
>>>>>>> 8376789d

  get id() {
    return this.#resource.id;
  }

  get requiredFields() {
    return this.#resource.requiredFields;
  }

  get optionalFields() {
    return this.#resource.optionalFields;
  }

  get missingFields() {
    return this.#resource.missingFields;
  }

  get status() {
    // @TODO hooks-revamp: Consolidate this fallback val with stateProxy
    return this.#resource.status || 'missing_requirements';
  }

  get username() {
    return this.#resource.username;
  }

  get firstName() {
    return this.#resource.firstName;
  }

  get lastName() {
    return this.#resource.lastName;
  }

  get emailAddress() {
    return this.#resource.emailAddress;
  }

  get phoneNumber() {
    return this.#resource.phoneNumber;
  }

  get web3Wallet() {
    return this.#resource.web3wallet;
  }

  get hasPassword() {
    return this.#resource.hasPassword;
  }

  get unsafeMetadata() {
    return this.#resource.unsafeMetadata;
  }

  get createdSessionId() {
    return this.#resource.createdSessionId;
  }

  get createdUserId() {
    return this.#resource.createdUserId;
  }

  get abandonAt() {
    return this.#resource.abandonAt;
  }

  get legalAcceptedAt() {
    return this.#resource.legalAcceptedAt;
  }

  get locale() {
    return this.#resource.locale;
  }

  get unverifiedFields() {
    return this.#resource.unverifiedFields;
  }

  get isTransferable() {
    // TODO: we can likely remove the error code check as the status should be sufficient
    return (
      this.#resource.verifications.externalAccount.status === 'transferable' &&
      this.#resource.verifications.externalAccount.error?.code === 'external_account_exists'
    );
  }

  get existingSession() {
    if (
      (this.#resource.verifications.externalAccount.status === 'failed' ||
        this.#resource.verifications.externalAccount.status === 'unverified') &&
      this.#resource.verifications.externalAccount.error?.code === 'identifier_already_signed_in' &&
      this.#resource.verifications.externalAccount.error?.meta?.sessionId
    ) {
      return { sessionId: this.#resource.verifications.externalAccount.error?.meta?.sessionId };
    }

    return undefined;
  }

  get hasBeenFinalized() {
    return this.#hasBeenFinalized;
  }

  private async getCaptchaToken(): Promise<{
    captchaToken?: string;
    captchaWidgetType?: CaptchaWidgetType;
    captchaError?: unknown;
  }> {
    const captchaChallenge = new CaptchaChallenge(SignUp.clerk);
    const response = await captchaChallenge.managedOrInvisible({ action: 'signup' });
    if (!response) {
      throw new Error('Captcha challenge failed');
    }

    const { captchaError, captchaToken, captchaWidgetType } = response;
    return { captchaToken, captchaWidgetType, captchaError };
  }

  private async _create(params: SignUpFutureCreateParams): Promise<void> {
    const { captchaToken, captchaWidgetType, captchaError } = await this.getCaptchaToken();

    const body: Record<string, unknown> = {
      transfer: params.transfer,
      captchaToken,
      captchaWidgetType,
      captchaError,
      ...params,
      unsafeMetadata: params.unsafeMetadata ? normalizeUnsafeMetadata(params.unsafeMetadata) : undefined,
      locale: params.locale ?? getBrowserLocale(),
    };

    await this.#resource.__internal_basePost({ path: this.#resource.pathRoot, body });
  }

  async create(params: SignUpFutureCreateParams): Promise<{ error: ClerkError | null }> {
    return runAsyncResourceTask(this.#resource, async () => {
      await this._create(params);
    });
  }

  async update(params: SignUpFutureUpdateParams): Promise<{ error: ClerkError | null }> {
    return runAsyncResourceTask(this.#resource, async () => {
      const body: Record<string, unknown> = {
        ...params,
        unsafeMetadata: params.unsafeMetadata ? normalizeUnsafeMetadata(params.unsafeMetadata) : undefined,
      };

      await this.#resource.__internal_basePatch({ path: this.#resource.pathRoot, body });
    });
  }

  async password(params: SignUpFuturePasswordParams): Promise<{ error: ClerkError | null }> {
    return runAsyncResourceTask(this.#resource, async () => {
      const { captchaToken, captchaWidgetType, captchaError } = await this.getCaptchaToken();

      const body: Record<string, unknown> = {
        strategy: 'password',
        captchaToken,
        captchaWidgetType,
        captchaError,
        ...params,
        unsafeMetadata: params.unsafeMetadata ? normalizeUnsafeMetadata(params.unsafeMetadata) : undefined,
      };

      await this.#resource.__internal_basePost({ path: this.#resource.pathRoot, body });
    });
  }

  async sendEmailCode(): Promise<{ error: ClerkError | null }> {
    return runAsyncResourceTask(this.#resource, async () => {
      await this.#resource.__internal_basePost({
        body: { strategy: 'email_code' },
        action: 'prepare_verification',
      });
    });
  }

  async verifyEmailCode(params: SignUpFutureEmailCodeVerifyParams): Promise<{ error: ClerkError | null }> {
    const { code } = params;
    return runAsyncResourceTask(this.#resource, async () => {
      await this.#resource.__internal_basePost({
        body: { strategy: 'email_code', code },
        action: 'attempt_verification',
      });
    });
  }

  async sendPhoneCode(params: SignUpFuturePhoneCodeSendParams): Promise<{ error: ClerkError | null }> {
    const { phoneNumber, channel = 'sms' } = params;
    return runAsyncResourceTask(this.#resource, async () => {
      if (!this.#resource.id) {
        const { captchaToken, captchaWidgetType, captchaError } = await this.getCaptchaToken();
        await this.#resource.__internal_basePost({
          path: this.#resource.pathRoot,
          body: { phoneNumber, captchaToken, captchaWidgetType, captchaError },
        });
      }

      await this.#resource.__internal_basePost({
        body: { strategy: 'phone_code', channel },
        action: 'prepare_verification',
      });
    });
  }

  async verifyPhoneCode(params: SignUpFuturePhoneCodeVerifyParams): Promise<{ error: ClerkError | null }> {
    const { code } = params;
    return runAsyncResourceTask(this.#resource, async () => {
      await this.#resource.__internal_basePost({
        body: { strategy: 'phone_code', code },
        action: 'attempt_verification',
      });
    });
  }

  async sso(params: SignUpFutureSSOParams): Promise<{ error: ClerkError | null }> {
    const {
      strategy,
      redirectUrl,
      redirectCallbackUrl,
      unsafeMetadata,
      legalAccepted,
      oidcPrompt,
      enterpriseConnectionId,
      emailAddress,
      popup,
    } = params;
    return runAsyncResourceTask(this.#resource, async () => {
      const { captchaToken, captchaWidgetType, captchaError } = await this.getCaptchaToken();

      let redirectUrlComplete = redirectUrl;
      try {
        new URL(redirectUrl);
      } catch {
        redirectUrlComplete = window.location.origin + redirectUrl;
      }

      const routes = {
        redirectUrl: SignUp.clerk.buildUrlWithAuth(redirectCallbackUrl),
        actionCompleteRedirectUrl: redirectUrlComplete,
      };
      if (popup) {
        const wrappedRoutes = wrapWithPopupRoutes(SignUp.clerk, {
          redirectCallbackUrl: routes.redirectUrl,
          redirectUrl: redirectUrlComplete,
        });
        routes.redirectUrl = wrappedRoutes.redirectCallbackUrl;
        routes.actionCompleteRedirectUrl = wrappedRoutes.redirectUrl;
      }

      const authenticateFn = () => {
        return this.#resource.__internal_basePost({
          path: this.#resource.pathRoot,
          body: {
            strategy,
            ...routes,
            unsafeMetadata,
            legalAccepted,
            oidcPrompt,
            enterpriseConnectionId,
            emailAddress,
            captchaToken,
            captchaWidgetType,
            captchaError,
          },
        });
      };

      await authenticateFn().catch(async e => {
        if (isClerkAPIResponseError(e) && isCaptchaError(e)) {
          // eslint-disable-next-line @typescript-eslint/no-non-null-assertion
          await SignUp.clerk.__internal_environment!.reload();
          return authenticateFn();
        }
        throw e;
      });

      const { status, externalVerificationRedirectURL } = this.#resource.verifications.externalAccount;

      if (status === 'unverified' && externalVerificationRedirectURL) {
        if (popup) {
          await _futureAuthenticateWithPopup(SignUp.clerk, { popup, externalVerificationRedirectURL });
          // Pick up the modified SignUp resource
          await this.#resource.reload();
        } else {
          windowNavigate(externalVerificationRedirectURL);
        }
      }
    });
  }

  async web3(params: SignUpFutureWeb3Params): Promise<{ error: ClerkError | null }> {
    const { strategy, unsafeMetadata, legalAccepted } = params;
    const provider = strategy.replace('web3_', '').replace('_signature', '') as Web3Provider;

    return runAsyncResourceTask(this.#resource, async () => {
      let identifier;
      let generateSignature;
      switch (provider) {
        case 'metamask':
          identifier = await web3().getMetamaskIdentifier();
          generateSignature = web3().generateSignatureWithMetamask;
          break;
        case 'coinbase_wallet':
          identifier = await web3().getCoinbaseWalletIdentifier();
          generateSignature = web3().generateSignatureWithCoinbaseWallet;
          break;
        case 'base':
          identifier = await web3().getBaseIdentifier();
          generateSignature = web3().generateSignatureWithBase;
          break;
        case 'okx_wallet':
          identifier = await web3().getOKXWalletIdentifier();
          generateSignature = web3().generateSignatureWithOKXWallet;
          break;
        default:
          throw new Error(`Unsupported Web3 provider: ${provider}`);
      }

      // eslint-disable-next-line @typescript-eslint/no-non-null-assertion
      const web3Wallet = identifier || this.#resource.web3wallet!;
      await this._create({ web3Wallet, unsafeMetadata, legalAccepted });
      await this.#resource.__internal_basePost({
        body: { strategy },
        action: 'prepare_verification',
      });

      const { message } = this.#resource.verifications.web3Wallet;
      if (!message) {
        clerkVerifyWeb3WalletCalledBeforeCreate('SignUp');
      }

      let signature: string;
      try {
        signature = await generateSignature({ identifier, nonce: message });
      } catch (err) {
        // There is a chance that as a first time visitor when you try to setup and use the
        // Coinbase Wallet from scratch in order to authenticate, the initial generate
        // signature request to be rejected. For this reason we retry the request once more
        // in order for the flow to be able to be completed successfully.
        //
        // error code 4001 means the user rejected the request
        // Reference: https://docs.cdp.coinbase.com/wallet-sdk/docs/errors
        if (provider === 'coinbase_wallet' && err.code === 4001) {
          signature = await generateSignature({ identifier, nonce: message });
        } else {
          throw err;
        }
      }

      await this.#resource.__internal_basePost({
        body: { signature, strategy },
        action: 'attempt_verification',
      });
    });
  }

  async ticket(params?: SignUpFutureTicketParams): Promise<{ error: ClerkError | null }> {
    const ticket = params?.ticket ?? getClerkQueryParam('__clerk_ticket');
    return this.create({ ...params, ticket: ticket ?? undefined });
  }

  async finalize(params?: SignUpFutureFinalizeParams): Promise<{ error: ClerkError | null }> {
    const { navigate } = params || {};
    return runAsyncResourceTask(this.#resource, async () => {
      if (!this.#resource.createdSessionId) {
        throw new Error('Cannot finalize sign-up without a created session.');
      }

<<<<<<< HEAD
      this.#hasBeenFinalized = true;
      await SignUp.clerk.setActive({ session: this.resource.createdSessionId, navigate });
=======
      await SignUp.clerk.setActive({ session: this.#resource.createdSessionId, navigate });
>>>>>>> 8376789d
    });
  }
}

class SignUpEnterpriseConnection extends BaseResource implements SignUpEnterpriseConnectionResource {
  id!: string;
  name!: string;

  constructor(data: SignUpEnterpriseConnectionJSON) {
    super();
    this.fromJSON(data);
  }

  protected fromJSON(data: SignUpEnterpriseConnectionJSON | null): this {
    if (data) {
      this.id = data.id;
      this.name = data.name;
    }

    return this;
  }
}<|MERGE_RESOLUTION|>--- conflicted
+++ resolved
@@ -570,17 +570,12 @@
     verifyPhoneCode: this.verifyPhoneCode.bind(this),
   };
 
-<<<<<<< HEAD
   #hasBeenFinalized = false;
-
-  constructor(readonly resource: SignUp) {}
-=======
   readonly #resource: SignUp;
 
   constructor(resource: SignUp) {
     this.#resource = resource;
   }
->>>>>>> 8376789d
 
   get id() {
     return this.#resource.id;
@@ -950,12 +945,8 @@
         throw new Error('Cannot finalize sign-up without a created session.');
       }
 
-<<<<<<< HEAD
       this.#hasBeenFinalized = true;
-      await SignUp.clerk.setActive({ session: this.resource.createdSessionId, navigate });
-=======
       await SignUp.clerk.setActive({ session: this.#resource.createdSessionId, navigate });
->>>>>>> 8376789d
     });
   }
 }
