--- conflicted
+++ resolved
@@ -1,10 +1,6 @@
 {
   "name": "@clerk/edge",
-<<<<<<< HEAD
   "version": "1.0.0-alpha.0",
-=======
-  "version": "0.4.0",
->>>>>>> aa8b11b3
   "license": "MIT",
   "description": "Clerk SDK for serverless and edge environments",
   "keywords": [
