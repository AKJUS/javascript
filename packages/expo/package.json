{
  "name": "@clerk/clerk-expo",
<<<<<<< HEAD
  "version": "0.8.15-alpha.0",
=======
  "version": "0.8.16-staging.0",
>>>>>>> 894e95ad
  "license": "MIT",
  "description": "Clerk.dev React Native/Expo library",
  "keywords": [
    "react",
    "react-native",
    "expo",
    "auth",
    "authentication",
    "passwordless",
    "session",
    "jwt"
  ],
  "author": "Clerk",
  "source": "src/index.js",
  "main": "dist/index.js",
  "typings": "dist/index.d.ts",
  "files": [
    "dist",
    "src"
  ],
  "scripts": {
    "build": "tsc -p tsconfig.build.json",
    "dev": "tsc -p tsconfig.build.json --watch"
  },
  "dependencies": {
<<<<<<< HEAD
    "@clerk/clerk-js": "^3.0.0-alpha.9",
    "@clerk/clerk-react": "^3.0.0-alpha.10",
    "base-64": "^1.0.0"
  },
  "devDependencies": {
    "@clerk/types": "^2.0.0-alpha.9",
=======
    "@clerk/clerk-js": "^2.17.6-staging.0",
    "@clerk/clerk-react": "^2.12.6-staging.0",
    "base-64": "^1.0.0"
  },
  "devDependencies": {
    "@clerk/types": "^1.29.2-staging.0",
>>>>>>> 894e95ad
    "@types/jest": "^27.4.0",
    "@types/node": "^16.11.9",
    "@types/react": "^17.0.39",
    "@types/react-dom": "^17.0.11",
    "jest": "^27.4.7",
    "react": "17.0.2",
    "react-dom": "17.0.2",
    "ts-jest": "^27.1.3",
    "tslib": "^2.3.1",
    "typescript": "^4.6.2"
  },
  "peerDependencies": {
    "react": ">=16"
  },
  "engines": {
    "node": ">=14"
  },
  "publishConfig": {
    "access": "public"
  },
  "repository": {
    "type": "git",
    "url": "https://github.com/clerkinc/javascript.git"
  },
  "bugs": {
    "url": "https://github.com/clerkinc/javascript/issues"
  },
  "homepage": "https://clerk.dev/"
}<|MERGE_RESOLUTION|>--- conflicted
+++ resolved
@@ -1,10 +1,6 @@
 {
   "name": "@clerk/clerk-expo",
-<<<<<<< HEAD
-  "version": "0.8.15-alpha.0",
-=======
-  "version": "0.8.16-staging.0",
->>>>>>> 894e95ad
+  "version": "0.8.17-alpha.0",
   "license": "MIT",
   "description": "Clerk.dev React Native/Expo library",
   "keywords": [
@@ -30,21 +26,12 @@
     "dev": "tsc -p tsconfig.build.json --watch"
   },
   "dependencies": {
-<<<<<<< HEAD
     "@clerk/clerk-js": "^3.0.0-alpha.9",
     "@clerk/clerk-react": "^3.0.0-alpha.10",
     "base-64": "^1.0.0"
   },
   "devDependencies": {
     "@clerk/types": "^2.0.0-alpha.9",
-=======
-    "@clerk/clerk-js": "^2.17.6-staging.0",
-    "@clerk/clerk-react": "^2.12.6-staging.0",
-    "base-64": "^1.0.0"
-  },
-  "devDependencies": {
-    "@clerk/types": "^1.29.2-staging.0",
->>>>>>> 894e95ad
     "@types/jest": "^27.4.0",
     "@types/node": "^16.11.9",
     "@types/react": "^17.0.39",
