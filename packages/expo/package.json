--- conflicted
+++ resolved
@@ -1,11 +1,6 @@
 {
-<<<<<<< HEAD
   "name": "@clerk/expo",
-  "version": "2.19.3",
-=======
-  "name": "@clerk/clerk-expo",
   "version": "2.19.4",
->>>>>>> 36e43cc6
   "description": "Clerk React Native/Expo library",
   "keywords": [
     "react",
