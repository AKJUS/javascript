--- conflicted
+++ resolved
@@ -1,11 +1,6 @@
 {
-<<<<<<< HEAD
   "name": "@clerk/expo",
-  "version": "2.18.3",
-=======
-  "name": "@clerk/clerk-expo",
   "version": "2.19.0",
->>>>>>> 4011c5e0
   "description": "Clerk React Native/Expo library",
   "keywords": [
     "react",
