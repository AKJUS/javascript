--- conflicted
+++ resolved
@@ -1,10 +1,6 @@
 {
   "name": "@clerk/clerk-expo",
-<<<<<<< HEAD
-  "version": "0.9.37-next.18",
-=======
   "version": "0.9.37",
->>>>>>> 8fec9785
   "license": "MIT",
   "description": "Clerk.dev React Native/Expo library",
   "keywords": [
@@ -30,21 +26,12 @@
     "dev": "tsc -p tsconfig.build.json --watch"
   },
   "dependencies": {
-<<<<<<< HEAD
     "@clerk/clerk-js": "^4.0.0-next.18",
     "@clerk/clerk-react": "^4.0.0-next.14",
     "base-64": "^1.0.0"
   },
   "devDependencies": {
     "@clerk/types": "^3.0.0-next.13",
-=======
-    "@clerk/clerk-js": "^3.17.0",
-    "@clerk/clerk-react": "^3.5.1",
-    "base-64": "^1.0.0"
-  },
-  "devDependencies": {
-    "@clerk/types": "^2.21.0",
->>>>>>> 8fec9785
     "@types/jest": "^27.4.0",
     "@types/node": "^16.11.9",
     "@types/react": "^17.0.39",
