--- conflicted
+++ resolved
@@ -10,14 +10,8 @@
 
 type NextClerkProviderProps = {
   children: React.ReactNode;
-<<<<<<< HEAD
-  theme?: ClerkThemeOptions;
-  authVersion?: 1 | 2;
   frontendApi?: string;
-} & Pick<ClerkOptions, 'selectInitialSession' | 'polling'>;
-=======
 } & IsomorphicClerkOptions;
->>>>>>> eca44f03
 
 export function ClerkProvider({ children, ...rest }: NextClerkProviderProps): JSX.Element {
   // @ts-expect-error
