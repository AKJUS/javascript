{
<<<<<<< HEAD
  "name": "@clerk/react",
  "version": "5.53.4",
=======
  "name": "@clerk/clerk-react",
  "version": "5.53.8",
>>>>>>> 80a634db
  "description": "Clerk React library",
  "keywords": [
    "clerk",
    "react",
    "auth",
    "authentication",
    "passwordless",
    "session",
    "jwt"
  ],
  "homepage": "https://clerk.com/",
  "bugs": {
    "url": "https://github.com/clerk/javascript/issues"
  },
  "repository": {
    "type": "git",
    "url": "git+https://github.com/clerk/javascript.git",
    "directory": "packages/react"
  },
  "license": "MIT",
  "author": "Clerk",
  "exports": {
    ".": {
      "import": {
        "types": "./dist/index.d.mts",
        "default": "./dist/index.mjs"
      },
      "require": {
        "types": "./dist/index.d.ts",
        "default": "./dist/index.js"
      }
    },
    "./internal": {
      "import": {
        "types": "./dist/internal.d.mts",
        "default": "./dist/internal.mjs"
      },
      "require": {
        "types": "./dist/internal.d.ts",
        "default": "./dist/internal.js"
      }
    },
    "./errors": {
      "import": {
        "types": "./dist/errors.d.mts",
        "default": "./dist/errors.mjs"
      },
      "require": {
        "types": "./dist/errors.d.ts",
        "default": "./dist/errors.js"
      }
    },
    "./experimental": {
      "import": {
        "types": "./dist/experimental.d.mts",
        "default": "./dist/experimental.mjs"
      },
      "require": {
        "types": "./dist/experimental.d.ts",
        "default": "./dist/experimental.js"
      }
    },
    "./legacy": {
      "import": {
        "types": "./dist/legacy.d.mts",
        "default": "./dist/legacy.mjs"
      },
      "require": {
        "types": "./dist/legacy.d.ts",
        "default": "./dist/legacy.js"
      }
    },
    "./package.json": "./package.json"
  },
  "main": "./dist/index.js",
  "files": [
    "dist"
  ],
  "scripts": {
    "build": "tsup",
    "build:declarations": "tsc -p tsconfig.declarations.json",
    "clean": "rimraf ./dist",
    "dev": "tsup --watch",
    "dev:publish": "pnpm dev --env.publish",
    "format": "node ../../scripts/format-package.mjs",
    "format:check": "node ../../scripts/format-package.mjs --check",
    "lint": "eslint src",
    "lint:attw": "attw --pack . --profile node16",
    "lint:publint": "publint",
    "publish:local": "pnpm yalc push --replace  --sig",
    "test": "vitest run",
    "test:watch": "vitest watch"
  },
  "dependencies": {
    "@clerk/shared": "workspace:^",
    "tslib": "catalog:repo"
  },
  "devDependencies": {
    "@clerk/localizations": "workspace:*",
    "@clerk/themes": "workspace:*",
    "@types/semver": "^7.7.1"
  },
  "peerDependencies": {
    "react": "catalog:peer-react",
    "react-dom": "catalog:peer-react"
  },
  "engines": {
    "node": ">=20.9.0"
  },
  "publishConfig": {
    "access": "public"
  }
}<|MERGE_RESOLUTION|>--- conflicted
+++ resolved
@@ -1,11 +1,6 @@
 {
-<<<<<<< HEAD
   "name": "@clerk/react",
-  "version": "5.53.4",
-=======
-  "name": "@clerk/clerk-react",
   "version": "5.53.8",
->>>>>>> 80a634db
   "description": "Clerk React library",
   "keywords": [
     "clerk",
