--- conflicted
+++ resolved
@@ -1,11 +1,6 @@
 {
-<<<<<<< HEAD
   "name": "@clerk/react",
-  "version": "5.55.0",
-=======
-  "name": "@clerk/clerk-react",
   "version": "5.56.0",
->>>>>>> 5966383a
   "description": "Clerk React library",
   "keywords": [
     "clerk",
