{
  "name": "@clerk/clerk-react",
<<<<<<< HEAD
  "version": "3.2.9",
=======
  "version": "3.2.11",
>>>>>>> 7d74384b
  "license": "MIT",
  "description": "Clerk.dev React library",
  "keywords": [
    "clerk",
    "react",
    "auth",
    "authentication",
    "passwordless",
    "session",
    "jwt"
  ],
  "author": "Clerk",
  "source": "src/index.ts",
  "main": "dist/index.js",
  "typings": "dist/index.d.ts",
  "files": [
    "dist",
    "src"
  ],
  "scripts": {
    "build": "node ./scripts/info.js && tsc -p tsconfig.build.json",
    "dev": "node ./scripts/info.js && tsc -p tsconfig.build.json --watch",
    "prepublishOnly": "npm run build",
    "test:coverage": "echo \"Error: no test specified yet\"",
    "test": "jest"
  },
  "dependencies": {
    "@clerk/types": "^2.8.0",
    "tslib": "^2.3.1"
  },
  "devDependencies": {
    "@testing-library/dom": "^7.28.1",
    "@testing-library/jest-dom": "^5.11.6",
    "@testing-library/react": "^11.2.1",
    "@testing-library/react-hooks": "^3.4.2",
    "@testing-library/user-event": "^12.2.2",
    "@types/jest": "^27.4.0",
    "@types/node": "^16.11.9",
    "@types/react": "^17.0.39",
    "@types/react-dom": "^17.0.11",
    "@types/react-test-renderer": "^17",
    "@types/testing-library__jest-dom": "^5",
    "@types/testing-library__react-hooks": "^3",
    "jest": "^27.4.7",
    "react": "17.0.2",
    "react-dom": "17.0.2",
    "ts-jest": "^27.1.3",
    "typescript": "^4.6.2"
  },
  "peerDependencies": {
    "react": ">=16"
  },
  "engines": {
    "node": ">=14"
  },
  "publishConfig": {
    "access": "public"
  },
  "repository": {
    "type": "git",
    "url": "https://github.com/clerkinc/javascript.git"
  },
  "bugs": {
    "url": "https://github.com/clerkinc/javascript/issues"
  },
  "homepage": "https://clerk.dev/"
}<|MERGE_RESOLUTION|>--- conflicted
+++ resolved
@@ -1,10 +1,6 @@
 {
   "name": "@clerk/clerk-react",
-<<<<<<< HEAD
-  "version": "3.2.9",
-=======
   "version": "3.2.11",
->>>>>>> 7d74384b
   "license": "MIT",
   "description": "Clerk.dev React library",
   "keywords": [
