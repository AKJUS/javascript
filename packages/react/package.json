--- conflicted
+++ resolved
@@ -1,11 +1,6 @@
 {
-<<<<<<< HEAD
   "name": "@clerk/react",
-  "version": "5.50.0",
-=======
-  "name": "@clerk/clerk-react",
   "version": "5.51.0",
->>>>>>> 0efe78d0
   "description": "Clerk React library",
   "keywords": [
     "clerk",
