{
<<<<<<< HEAD
  "name": "@clerk/react",
  "version": "5.56.2",
=======
  "name": "@clerk/clerk-react",
  "version": "5.57.1",
>>>>>>> 8376789d
  "description": "Clerk React library",
  "keywords": [
    "clerk",
    "react",
    "auth",
    "authentication",
    "passwordless",
    "session",
    "jwt"
  ],
  "homepage": "https://clerk.com/",
  "bugs": {
    "url": "https://github.com/clerk/javascript/issues"
  },
  "repository": {
    "type": "git",
    "url": "git+https://github.com/clerk/javascript.git",
    "directory": "packages/react"
  },
  "license": "MIT",
  "author": "Clerk",
  "exports": {
    ".": {
      "import": {
        "types": "./dist/index.d.mts",
        "default": "./dist/index.mjs"
      },
      "require": {
        "types": "./dist/index.d.ts",
        "default": "./dist/index.js"
      }
    },
    "./internal": {
      "import": {
        "types": "./dist/internal.d.mts",
        "default": "./dist/internal.mjs"
      },
      "require": {
        "types": "./dist/internal.d.ts",
        "default": "./dist/internal.js"
      }
    },
    "./errors": {
      "import": {
        "types": "./dist/errors.d.mts",
        "default": "./dist/errors.mjs"
      },
      "require": {
        "types": "./dist/errors.d.ts",
        "default": "./dist/errors.js"
      }
    },
    "./experimental": {
      "import": {
        "types": "./dist/experimental.d.mts",
        "default": "./dist/experimental.mjs"
      },
      "require": {
        "types": "./dist/experimental.d.ts",
        "default": "./dist/experimental.js"
      }
    },
    "./legacy": {
      "import": {
        "types": "./dist/legacy.d.mts",
        "default": "./dist/legacy.mjs"
      },
      "require": {
        "types": "./dist/legacy.d.ts",
        "default": "./dist/legacy.js"
      }
    },
    "./package.json": "./package.json"
  },
  "main": "./dist/index.js",
  "files": [
    "dist"
  ],
  "scripts": {
    "build": "tsup",
    "build:declarations": "tsc -p tsconfig.declarations.json",
    "clean": "rimraf ./dist",
    "dev": "tsup --watch",
    "dev:publish": "pnpm dev --env.publish",
    "format": "node ../../scripts/format-package.mjs",
    "format:check": "node ../../scripts/format-package.mjs --check",
    "lint": "eslint src",
    "lint:attw": "attw --pack . --profile node16",
    "lint:publint": "publint",
    "publish:local": "pnpm yalc push --replace  --sig",
    "test": "vitest run",
    "test:watch": "vitest watch"
  },
  "dependencies": {
    "@clerk/shared": "workspace:^",
    "tslib": "catalog:repo"
  },
  "devDependencies": {
    "@clerk/localizations": "workspace:*",
    "@clerk/ui": "workspace:*",
    "@types/semver": "^7.7.1"
  },
  "peerDependencies": {
    "react": "catalog:peer-react",
    "react-dom": "catalog:peer-react"
  },
  "engines": {
    "node": ">=20.9.0"
  },
  "publishConfig": {
    "access": "public"
  }
}<|MERGE_RESOLUTION|>--- conflicted
+++ resolved
@@ -1,11 +1,6 @@
 {
-<<<<<<< HEAD
   "name": "@clerk/react",
-  "version": "5.56.2",
-=======
-  "name": "@clerk/clerk-react",
   "version": "5.57.1",
->>>>>>> 8376789d
   "description": "Clerk React library",
   "keywords": [
     "clerk",
