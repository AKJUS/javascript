import type {
  ActiveSessionResource,
  AuthenticateWithMetamaskParams,
  ClientResource,
<<<<<<< HEAD
  CreateOrganizationInvitationParams,
  CreateOrganizationParams,
  HandleMagicLinkVerificationParams,
  HandleOAuthCallbackParams,
  OrganizationInvitationResource,
  OrganizationResource,
  InitialState,
=======
  CreateOrganizationParams,
  HandleMagicLinkVerificationParams,
  HandleOAuthCallbackParams,
  OrganizationMembershipResource,
  OrganizationResource,
>>>>>>> b8397bfd
  RedirectOptions,
  Resources,
  SignInProps,
  SignOutCallback,
  SignUpProps,
  UserButtonProps,
  UserProfileProps,
  UserResource,
} from '@clerk/types';

import { noFrontendApiError } from './errors';
import type {
  BrowserClerk,
  BrowserClerkConstructor,
  ClerkProp,
  IsomorphicClerkOptions,
} from './types';
import { inClientSide, isConstructor, loadScript } from './utils';

export interface Global {
  Clerk?: BrowserClerk;
}

declare const global: Global;

type MethodName<T> = {
  [P in keyof T]: T[P] extends Function ? P : never;
}[keyof T];
type MethodCallback = () => void;

export default class IsomorphicClerk {
  private mode: string;
  private frontendApi: string;
  private options: IsomorphicClerkOptions;
  private Clerk: ClerkProp;
  private clerkjs: BrowserClerk | null = null;
  private preopenSignIn?: null | SignInProps = null;
  private preopenSignUp?: null | SignUpProps = null;
  private premountSignInNodes = new Map<HTMLDivElement, SignInProps>();
  private premountSignUpNodes = new Map<HTMLDivElement, SignUpProps>();
  private premountUserProfileNodes = new Map<
    HTMLDivElement,
    UserProfileProps
  >();
  private premountUserButtonNodes = new Map<HTMLDivElement, UserButtonProps>();
  private premountMethodCalls = new Map<
    MethodName<BrowserClerk>,
    MethodCallback
  >();
  private loadedListeners: Array<() => void> = [];

  private _loaded = false;

  initialState: InitialState | undefined;

  get loaded(): boolean {
    return this._loaded;
  }

  constructor(
    frontendApi: string,
    options: IsomorphicClerkOptions = {},
    Clerk: ClerkProp = null,
    initialState?: InitialState,
  ) {
    this.frontendApi = frontendApi;
    this.options = options;
    this.Clerk = Clerk;
    this.initialState = initialState;
    this.mode = inClientSide() ? 'browser' : 'server';
  }

  async loadClerkJS(): Promise<BrowserClerk | undefined> {
    if (!this.frontendApi) {
      this.throwError(noFrontendApiError);
    }
    try {
      if (this.Clerk) {
        // Set a fixed Clerk version
        let c;

        if (isConstructor<BrowserClerkConstructor>(this.Clerk)) {
          // Construct a new Clerk object if a constructor is passed
          c = new this.Clerk(this.frontendApi);
          await c.load(this.options);
        } else {
          // Otherwise use the instantiated Clerk object
          c = this.Clerk;

          if (!c.isReady()) {
            await c.load(this.options);
          }
        }

        global.Clerk = c;
      } else {
        // Hot-load latest ClerkJS from Clerk CDN
        await loadScript({
          frontendApi: this.frontendApi,
          scriptUrl: this.options.clerkJSUrl,
          scriptVariant: this.options.clerkJSVariant,
        });

        if (!global.Clerk) {
          throw new Error(
            'Failed to download latest ClerkJS. Contact support@clerk.dev.',
          );
        }

        await global.Clerk.load(this.options);
      }

      return this.hydrateClerkJS(global.Clerk);
    } catch (err) {
      let message;

      if (err instanceof Error) {
        message = err.message;
      } else {
        message = String(err);
      }

      this.throwError(message);

      return;
    }
  }

  public addOnLoaded = (cb: () => void) => {
    this.loadedListeners.push(cb);
  };

  public emitLoaded = () => {
    this.loadedListeners.forEach(cb => cb());
    this.loadedListeners = [];
  };

  // Custom wrapper to throw an error, since we need to apply different handling between
  // production and development builds. In Next.js we can throw a full screen error in
  // development mode. However, in production throwing an error results in an infinite loop
  // as shown at https://github.com/vercel/next.js/issues/6973
  throwError(errorMsg: string): void {
    if (process.env.NODE_ENV === 'production') {
      console.error(errorMsg);
    }
    throw new Error(errorMsg);
  }

  private hydrateClerkJS = async (clerkjs: BrowserClerk | undefined) => {
    if (!clerkjs) {
      throw new Error('Failed to hydrate latest Clerk JS');
    }

    this.clerkjs = clerkjs;

    this.premountMethodCalls.forEach(cb => cb());

    if (this.preopenSignIn !== null) {
      clerkjs.openSignIn(this.preopenSignIn);
    }

    if (this.preopenSignUp !== null) {
      clerkjs.openSignUp(this.preopenSignUp);
    }

    this.premountSignInNodes.forEach(
      (props: SignInProps, node: HTMLDivElement) => {
        clerkjs.mountSignIn(node, props);
      },
    );

    this.premountSignUpNodes.forEach(
      (props: SignUpProps, node: HTMLDivElement) => {
        clerkjs.mountSignUp(node, props);
      },
    );

    this.premountUserProfileNodes.forEach(
      (props: UserProfileProps, node: HTMLDivElement) => {
        clerkjs.mountUserProfile(node, props);
      },
    );

    this.premountUserButtonNodes.forEach(
      (props: UserButtonProps, node: HTMLDivElement) => {
        clerkjs.mountUserButton(node, props);
      },
    );

    this._loaded = true;
    this.emitLoaded();
    return this.clerkjs;
  };

  get version(): string | undefined {
    return this.clerkjs?.version;
  }

  get client(): ClientResource | undefined {
    if (this.clerkjs) {
      return this.clerkjs.client;
      // TODO: add ssr condition
    } else {
      return undefined;
    }
  }

  get session(): ActiveSessionResource | undefined | null {
    if (this.clerkjs) {
      return this.clerkjs.session;
      // TODO: add ssr condition
    } else {
      return undefined;
    }
  }

  get user(): UserResource | undefined | null {
    if (this.clerkjs) {
      return this.clerkjs.user;
    } else {
      return undefined;
    }
  }

  // TODO: Remove temp use of __unstable__environment
  get __unstable__environment(): any {
    if (this.clerkjs) {
      return (this.clerkjs as any).__unstable__environment;
      // TODO: add ssr condition
    } else {
      return undefined;
    }
  }

  setSession = (
    session: ActiveSessionResource | string | null,
    beforeEmit?: (session: ActiveSessionResource | null) => void | Promise<any>,
  ): Promise<void> => {
    if (this.clerkjs) {
      return this.clerkjs.setSession(session, beforeEmit);
    } else {
      return Promise.reject();
    }
  };

  openSignIn = (props?: SignInProps): void => {
    if (this.clerkjs && this._loaded) {
      this.clerkjs.openSignIn(props);
    } else {
      this.preopenSignIn = props;
    }
  };

  closeSignIn = (): void => {
    if (this.clerkjs && this._loaded) {
      this.clerkjs.closeSignIn();
    } else {
      this.preopenSignIn = null;
    }
  };

  openSignUp = (props?: SignUpProps): void => {
    if (this.clerkjs && this._loaded) {
      this.clerkjs.openSignUp(props);
    } else {
      this.preopenSignUp = props;
    }
  };

  closeSignUp = (): void => {
    if (this.clerkjs && this._loaded) {
      this.clerkjs.closeSignUp();
    } else {
      this.preopenSignUp = null;
    }
  };

  mountSignIn = (node: HTMLDivElement, props: SignInProps): void => {
    if (this.clerkjs && this._loaded) {
      this.clerkjs.mountSignIn(node, props);
    } else {
      this.premountSignInNodes.set(node, props);
    }
  };

  unmountSignIn = (node: HTMLDivElement): void => {
    if (this.clerkjs && this._loaded) {
      this.clerkjs.unmountSignIn(node);
    } else {
      this.premountSignInNodes.delete(node);
    }
  };

  mountSignUp = (node: HTMLDivElement, props: SignUpProps): void => {
    if (this.clerkjs && this._loaded) {
      this.clerkjs.mountSignUp(node, props);
    } else {
      this.premountSignUpNodes.set(node, props);
    }
  };

  unmountSignUp = (node: HTMLDivElement): void => {
    if (this.clerkjs && this._loaded) {
      this.clerkjs.unmountSignUp(node);
    } else {
      this.premountSignUpNodes.delete(node);
    }
  };

  mountUserProfile = (node: HTMLDivElement, props: UserProfileProps): void => {
    if (this.clerkjs && this._loaded) {
      this.clerkjs.mountUserProfile(node, props);
    } else {
      this.premountUserProfileNodes.set(node, props);
    }
  };

  unmountUserProfile = (node: HTMLDivElement): void => {
    if (this.clerkjs && this._loaded) {
      this.clerkjs.unmountUserProfile(node);
    } else {
      this.premountUserProfileNodes.delete(node);
    }
  };

  mountUserButton = (
    node: HTMLDivElement,
    userButtonProps: UserButtonProps,
  ): void => {
    if (this.clerkjs && this._loaded) {
      this.clerkjs.mountUserButton(node, userButtonProps);
    } else {
      this.premountUserButtonNodes.set(node, userButtonProps);
    }
  };

  unmountUserButton = (node: HTMLDivElement): void => {
    if (this.clerkjs && this._loaded) {
      this.clerkjs.unmountUserButton(node);
    } else {
      this.premountUserButtonNodes.delete(node);
    }
  };

  addListener = (listener: (emission: Resources) => void): void => {
    const callback = () => this.clerkjs?.addListener(listener);
    if (this.clerkjs) {
      callback();
    } else {
      this.premountMethodCalls.set('addListener', callback);
    }
  };

  navigate = (to: string): void => {
    const callback = () => this.clerkjs?.navigate(to);
    if (this.clerkjs && this._loaded) {
      void callback();
    } else {
      this.premountMethodCalls.set('navigate', callback);
    }
  };

  redirectToSignIn = (opts: RedirectOptions): void => {
    const callback = () => this.clerkjs?.redirectToSignIn(opts as any);
    if (this.clerkjs && this._loaded) {
      void callback();
    } else {
      this.premountMethodCalls.set('redirectToSignIn', callback);
    }
  };

  redirectToSignUp = (opts: RedirectOptions): void => {
    const callback = () => this.clerkjs?.redirectToSignUp(opts as any);
    if (this.clerkjs && this._loaded) {
      void callback();
    } else {
      this.premountMethodCalls.set('redirectToSignUp', callback);
    }
  };

  redirectToUserProfile = (): void => {
    const callback = () => this.clerkjs?.redirectToUserProfile();
    if (this.clerkjs && this._loaded) {
      callback();
    } else {
      this.premountMethodCalls.set('redirectToUserProfile', callback);
    }
  };

  handleRedirectCallback = (params: HandleOAuthCallbackParams): void => {
    const callback = () => this.clerkjs?.handleRedirectCallback(params);
    if (this.clerkjs && this._loaded) {
      void callback();
    } else {
      this.premountMethodCalls.set('handleRedirectCallback', callback);
    }
  };

  handleMagicLinkVerification = async (
    params: HandleMagicLinkVerificationParams,
  ): Promise<void> => {
    const callback = () => this.clerkjs?.handleMagicLinkVerification(params);
    if (this.clerkjs && this._loaded) {
      return callback() as Promise<void>;
    } else {
      this.premountMethodCalls.set('handleMagicLinkVerification', callback);
    }
  };

  authenticateWithMetamask = async (
    params: AuthenticateWithMetamaskParams,
  ): Promise<void> => {
    const callback = () => this.clerkjs?.authenticateWithMetamask(params);
    if (this.clerkjs && this._loaded) {
      return callback() as Promise<void>;
    } else {
      this.premountMethodCalls.set('authenticateWithMetamask', callback);
    }
  };

  createOrganization = async (
    params: CreateOrganizationParams,
  ): Promise<OrganizationResource | void> => {
    const callback = () => this.clerkjs?.createOrganization(params);
    if (this.clerkjs && this._loaded) {
      return callback() as Promise<OrganizationResource>;
    } else {
      this.premountMethodCalls.set('createOrganization', callback);
    }
  };

<<<<<<< HEAD
  getOrganizations = async (): Promise<OrganizationResource[] | void> => {
    const callback = () => this.clerkjs?.getOrganizations();
    if (this.clerkjs && this._loaded) {
      return callback() as Promise<OrganizationResource[]>;
    } else {
      this.premountMethodCalls.set('getOrganizations', callback);
=======
  getOrganizationMemberships = async (): Promise<
    OrganizationMembershipResource[] | void
  > => {
    const callback = () => this.clerkjs?.getOrganizationMemberships();
    if (this.clerkjs && this._loaded) {
      return callback() as Promise<OrganizationMembershipResource[]>;
    } else {
      this.premountMethodCalls.set('getOrganizationMemberships', callback);
>>>>>>> b8397bfd
    }
  };

  getOrganization = async (
    organizationId: string,
  ): Promise<OrganizationResource | undefined | void> => {
    const callback = () => this.clerkjs?.getOrganization(organizationId);
    if (this.clerkjs && this._loaded) {
      return callback() as Promise<OrganizationResource | undefined>;
    } else {
      this.premountMethodCalls.set('getOrganization', callback);
    }
  };

  signOut = async (signOutCallback?: SignOutCallback): Promise<void> => {
    const callback = () => this.clerkjs?.signOut(signOutCallback);
    if (this.clerkjs && this._loaded) {
      return callback() as Promise<void>;
    } else {
      this.premountMethodCalls.set('signOut', callback);
    }
  };

  signOutOne = async (signOutCallback?: SignOutCallback): Promise<void> => {
    const callback = () => this.clerkjs?.signOutOne(signOutCallback);
    if (this.clerkjs && this._loaded) {
      return callback() as Promise<void>;
    } else {
      this.premountMethodCalls.set('signOutOne', callback);
    }
  };
}<|MERGE_RESOLUTION|>--- conflicted
+++ resolved
@@ -2,21 +2,12 @@
   ActiveSessionResource,
   AuthenticateWithMetamaskParams,
   ClientResource,
-<<<<<<< HEAD
-  CreateOrganizationInvitationParams,
-  CreateOrganizationParams,
-  HandleMagicLinkVerificationParams,
-  HandleOAuthCallbackParams,
-  OrganizationInvitationResource,
-  OrganizationResource,
-  InitialState,
-=======
   CreateOrganizationParams,
   HandleMagicLinkVerificationParams,
   HandleOAuthCallbackParams,
   OrganizationMembershipResource,
   OrganizationResource,
->>>>>>> b8397bfd
+  InitialState,
   RedirectOptions,
   Resources,
   SignInProps,
@@ -448,14 +439,6 @@
     }
   };
 
-<<<<<<< HEAD
-  getOrganizations = async (): Promise<OrganizationResource[] | void> => {
-    const callback = () => this.clerkjs?.getOrganizations();
-    if (this.clerkjs && this._loaded) {
-      return callback() as Promise<OrganizationResource[]>;
-    } else {
-      this.premountMethodCalls.set('getOrganizations', callback);
-=======
   getOrganizationMemberships = async (): Promise<
     OrganizationMembershipResource[] | void
   > => {
@@ -464,7 +447,6 @@
       return callback() as Promise<OrganizationMembershipResource[]>;
     } else {
       this.premountMethodCalls.set('getOrganizationMemberships', callback);
->>>>>>> b8397bfd
     }
   };
 
