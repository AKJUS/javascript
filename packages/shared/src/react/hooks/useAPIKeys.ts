'use client';

import { eventMethodCalled } from '../../telemetry/events/method-called';
import type { APIKeyResource, GetAPIKeysParams } from '../../types';
import { useAssertWrappedByClerkProvider, useClerkInstanceContext } from '../contexts';
import type { PaginatedHookConfig, PaginatedResources } from '../types';
import { createCacheKeys } from './createCacheKeys';
import { usePagesOrInfinite, useWithSafeValues } from './usePagesOrInfinite';

/**
 * @interface
 */
export type UseAPIKeysParams = PaginatedHookConfig<
  GetAPIKeysParams & {
    /**
     * If `true`, a request will be triggered when the hook is mounted.
     *
     * @default true
     */
    enabled?: boolean;
  }
>;

/**
 * @interface
 */
export type UseAPIKeysReturn<T extends UseAPIKeysParams> = PaginatedResources<
  APIKeyResource,
  T extends { infinite: true } ? true : false
>;

/**
 * The `useAPIKeys()` hook provides access to paginated API keys for the current user or organization.
 *
 * @example
 * ### Basic usage with default pagination
 *
 * ```tsx
 * const { data, isLoading, page, pageCount, fetchNext, fetchPrevious } = useAPIKeys({
 *   subject: 'user_123',
 *   pageSize: 10,
 *   initialPage: 1,
 * });
 * ```
 *
 * @example
 * ### With search query
 *
 * ```tsx
 * const [searchValue, setSearchValue] = useState('');
 * const debouncedSearch = useDebounce(searchValue, 500);
 *
 * const { data, isLoading } = useAPIKeys({
 *   subject: 'user_123',
 *   query: debouncedSearch.trim(),
 *   pageSize: 10,
 * });
 * ```
 *
 * @example
 * ### Infinite scroll
 *
 * ```tsx
 * const { data, isLoading, fetchNext, hasNextPage } = useAPIKeys({
 *   subject: 'user_123',
 *   infinite: true,
 * });
 * ```
 */
<<<<<<< HEAD
export function useApiKeys<T extends UseAPIKeysParams>(params?: T): UseAPIKeysReturn<T> {
  useAssertWrappedByClerkProvider('useApiKeys');
=======
export function useAPIKeys<T extends UseAPIKeysParams>(params?: T): UseAPIKeysReturn<T> {
  useAssertWrappedByClerkProvider('useAPIKeys');
>>>>>>> 5966383a

  const safeValues = useWithSafeValues(params, {
    initialPage: 1,
    pageSize: 10,
    keepPreviousData: false,
    infinite: false,
    subject: '',
    query: '',
    enabled: true,
  } as UseAPIKeysParams);

  const clerk = useClerkInstanceContext();

  clerk.telemetry?.record(eventMethodCalled('useAPIKeys'));

  const hookParams: GetAPIKeysParams = {
    initialPage: safeValues.initialPage,
    pageSize: safeValues.pageSize,
    ...(safeValues.subject ? { subject: safeValues.subject } : {}),
    ...(safeValues.query ? { query: safeValues.query } : {}),
  };

  const isEnabled = (safeValues.enabled ?? true) && clerk.loaded;

  return usePagesOrInfinite({
    fetcher: clerk.apiKeys?.getAll ? (params: GetAPIKeysParams) => clerk.apiKeys.getAll(params) : undefined,
    config: {
      keepPreviousData: safeValues.keepPreviousData,
      infinite: safeValues.infinite,
      enabled: isEnabled,
      isSignedIn: Boolean(clerk.user),
      initialPage: safeValues.initialPage,
      pageSize: safeValues.pageSize,
    },
<<<<<<< HEAD
    {
      type: 'apiKeys',
      subject: safeValues.subject || '',
    },
  ) as UseAPIKeysReturn<T>;
=======
    keys: createCacheKeys({
      stablePrefix: 'apiKeys',
      authenticated: Boolean(clerk.user),
      tracked: {
        subject: safeValues.subject,
      },
      untracked: {
        args: hookParams,
      },
    }),
  }) as UseAPIKeysReturn<T>;
>>>>>>> 5966383a
}<|MERGE_RESOLUTION|>--- conflicted
+++ resolved
@@ -67,13 +67,8 @@
  * });
  * ```
  */
-<<<<<<< HEAD
-export function useApiKeys<T extends UseAPIKeysParams>(params?: T): UseAPIKeysReturn<T> {
-  useAssertWrappedByClerkProvider('useApiKeys');
-=======
 export function useAPIKeys<T extends UseAPIKeysParams>(params?: T): UseAPIKeysReturn<T> {
   useAssertWrappedByClerkProvider('useAPIKeys');
->>>>>>> 5966383a
 
   const safeValues = useWithSafeValues(params, {
     initialPage: 1,
@@ -108,13 +103,6 @@
       initialPage: safeValues.initialPage,
       pageSize: safeValues.pageSize,
     },
-<<<<<<< HEAD
-    {
-      type: 'apiKeys',
-      subject: safeValues.subject || '',
-    },
-  ) as UseAPIKeysReturn<T>;
-=======
     keys: createCacheKeys({
       stablePrefix: 'apiKeys',
       authenticated: Boolean(clerk.user),
@@ -126,5 +114,4 @@
       },
     }),
   }) as UseAPIKeysReturn<T>;
->>>>>>> 5966383a
 }