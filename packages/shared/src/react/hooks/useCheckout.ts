--- conflicted
+++ resolved
@@ -2,13 +2,7 @@
 
 import type { CheckoutSignalValue } from '../../types/clerk';
 import type { __experimental_CheckoutProvider } from '../contexts';
-<<<<<<< HEAD
-import { useCheckoutContext, useClerkInstanceContext } from '../contexts';
-import { useOrganization } from './useOrganization';
-=======
-import { useCheckoutContext, useOrganizationContext } from '../contexts';
-import { useClerk } from './useClerk';
->>>>>>> 36e43cc6
+import { useCheckoutContext, useOrganizationContext, useClerkInstanceContext } from '../contexts';
 import { useUser } from './useUser';
 
 type UseCheckoutParams = Parameters<typeof __experimental_CheckoutProvider>[0];
@@ -23,13 +17,7 @@
 export const useCheckout = (options?: UseCheckoutParams): CheckoutSignalValue => {
   const contextOptions = useCheckoutContext();
   const { for: forOrganization, planId, planPeriod } = options || contextOptions;
-<<<<<<< HEAD
-  const { organization } = useOrganization();
-=======
-
-  const clerk = useClerk();
   const { organization } = useOrganizationContext();
->>>>>>> 36e43cc6
   const { isLoaded, user } = useUser();
   const clerk = useClerkInstanceContext();
 
