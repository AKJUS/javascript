--- conflicted
+++ resolved
@@ -40,12 +40,8 @@
 }
 
 /**
-<<<<<<< HEAD
  * The `OrganizationMembership` object is the model around an organization membership entity and describes the relationship between users and organizations.
  *
-=======
- * The `OrganizationMembership` object is the model around an Organization membership entity and describes the relationship between users and Organizations.
->>>>>>> 7288d217
  * @interface
  */
 export interface OrganizationMembershipResource extends ClerkResource {
