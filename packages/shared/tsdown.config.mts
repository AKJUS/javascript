import * as fs from 'node:fs';
import * as path from 'node:path';

import type { Options } from 'tsdown';
import { defineConfig } from 'tsdown';

import clerkJsPackage from '../clerk-js/package.json' with { type: 'json' };
import sharedPackage from './package.json' with { type: 'json' };

export default defineConfig(({ watch }) => {
  const common = {
    dts: true,
    sourcemap: true,
    clean: false,
    target: 'es2022',
    platform: 'neutral',
    external: ['react', 'react-dom'],
    format: ['cjs', 'esm'],
    minify: false,
    define: {
      PACKAGE_NAME: `"${sharedPackage.name}"`,
      PACKAGE_VERSION: `"${sharedPackage.version}"`,
      JS_PACKAGE_VERSION: `"${clerkJsPackage.version}"`,
      __DEV__: `${watch}`,
<<<<<<< HEAD
      __BUILD_DISABLE_RHC__: JSON.stringify(false),
=======
      __CLERK_USE_RQ__: `${process.env.CLERK_USE_RQ === 'true'}`,
>>>>>>> 5966383a
    },
  } satisfies Options;

  return [
    {
      ...common,
      entry: [
        //
        './src/types/index.ts',
      ],
      unbundle: false,
      outDir: './dist/types',
    },
    {
      ...common,
      entry: [
        './src/*.{ts,tsx}',
        './src/react/index.ts',
        './src/utils/index.ts',
        './src/workerTimers/index.ts',
        './src/types/index.ts',
        './src/dom/*.ts',
        './src/ui/index.ts',
        './src/import/index.ts',
        './src/internal/clerk-js/*.ts',
        './src/internal/clerk-js/**/*.ts',
        '!./src/**/*.{test,spec}.{ts,tsx}',
      ],
      outDir: './dist/runtime',
      unbundle: false,
      plugins: [HookAliasPlugin()],
    },
  ];
});

const HookAliasPlugin = () => {
  const useRQ = process.env.CLERK_USE_RQ === 'true';
  const rqHooks = new Set((process.env.CLERK_RQ_HOOKS ?? '').split(',').filter(Boolean));
  const baseDir = process.cwd();

  const resolveImpl = (specifier: string) => {
    const name = specifier.replace('virtual:data-hooks/', '');
    const chosenRQ = rqHooks.has(name) || useRQ;
    const impl = chosenRQ ? `${name}.rq.tsx` : `${name}.swr.tsx`;

    const candidates = name.toLowerCase().includes('provider')
      ? [path.join(baseDir, 'src', 'react', 'providers', impl), path.join(baseDir, 'src', 'react', 'hooks', impl)]
      : [path.join(baseDir, 'src', 'react', 'hooks', impl), path.join(baseDir, 'src', 'react', 'providers', impl)];

    for (const candidate of candidates) {
      if (fs.existsSync(candidate)) {
        return candidate;
      }
    }
    // default to first candidate; bundler will emit a clear error if missing
    return candidates[0];
  };

  return {
    name: 'hook-alias-plugin',
    resolveId(id: string) {
      if (!id.startsWith('virtual:data-hooks/')) {
        return null;
      }
      return resolveImpl(id);
    },
  } as any;
};<|MERGE_RESOLUTION|>--- conflicted
+++ resolved
@@ -22,11 +22,8 @@
       PACKAGE_VERSION: `"${sharedPackage.version}"`,
       JS_PACKAGE_VERSION: `"${clerkJsPackage.version}"`,
       __DEV__: `${watch}`,
-<<<<<<< HEAD
       __BUILD_DISABLE_RHC__: JSON.stringify(false),
-=======
       __CLERK_USE_RQ__: `${process.env.CLERK_USE_RQ === 'true'}`,
->>>>>>> 5966383a
     },
   } satisfies Options;
 
