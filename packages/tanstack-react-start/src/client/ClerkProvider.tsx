--- conflicted
+++ resolved
@@ -1,11 +1,6 @@
-<<<<<<< HEAD
 import { ClerkProvider as ReactClerkProvider } from '@clerk/react';
-import { ScriptOnce, useRouteContext } from '@tanstack/react-router';
-=======
-import { ClerkProvider as ReactClerkProvider } from '@clerk/clerk-react';
 import { ScriptOnce } from '@tanstack/react-router';
 import { getGlobalStartContext } from '@tanstack/react-start';
->>>>>>> 160dc934
 import { useEffect } from 'react';
 
 import { isClient } from '../utils';
