{
  "$schema": "https://turborepo.org/schema.json",
  "remoteCache": {
    "signature": true
  },
  "ui": "tui",
  "globalDependencies": [
    ".github/.cache-version",
    ".npmrc",
    "eslint.config.mjs",
    "jest.*.ts",
    "package.json",
    "pnpm-lock.yaml",
    "pnpm-workspace.yaml",
    "tsconfig.json",
    "tsconfig.*.json",
    "scripts/subpath-workaround.mjs"
  ],
  "globalEnv": [
    "CLERK_*",
    "EXPO_PUBLIC_CLERK_*",
    "NEXT_PHASE",
    "NEXT_PUBLIC_CLERK_*",
    "NODE_ENV",
    "NODE_VERSION",
    "NPM_VERSION",
    "PLASMO_PUBLIC_CLERK_*",
    "PUBLIC_CLERK_*",
    "REACT_APP_CLERK_*",
    "RSDOCTOR",
    "TZ",
    "VERCEL",
    "VITE_CLERK_*"
  ],
  "globalPassThroughEnv": ["AWS_SECRET_KEY", "GITHUB_TOKEN", "ACTIONS_RUNNER_DEBUG", "ACTIONS_STEP_DEBUG"],
  "tasks": {
    "build": {
      "dependsOn": ["^build"],
      "inputs": [
        "*.d.ts",
        "bundlewatch.config.json",
        "src/**",
        "tsconfig.json",
        "tsconfig.build.json",
        "tsconfig.declarations.json",
        "tsup.config.ts",
        "subpaths.mjs",
        "!**/*.test.*",
        "!**/test/**",
        "!**/tests/**",
        "!**/__tests__/**",
        "!**/__mocks__/**",
        "!**/__snapshots__/**",
        "!CHANGELOG.md",
        "!coverage/**",
        "!dist/**",
        "!examples/**",
        "!node_modules/**"
      ],
      "outputLogs": "new-only",
      "outputs": ["*/package.json", "dist/**", "scripts/**"]
    },
    "build:declarations": {
      "dependsOn": ["build"],
      "inputs": ["tsconfig.declarations.json"],
      "outputLogs": "new-only",
      "outputs": ["dist/**/*.d.ts", "dist/**/*.d.ts.map"]
    },
    "dev": {
      "cache": false
    },
    "dev:current": {
      "cache": false,
      "dependsOn": ["^build", "dev"],
      "persistent": true
    },
    "clean": {
      "cache": false
    },
    "test": {
      "dependsOn": ["build"],
      "inputs": [
        "*.d.ts",
        "bundlewatch.config.json",
        "jest.*",
        "src/**",
        "tests/**",
        "tsconfig.json",
        "tsconfig.*.json",
        "tsup.config.ts",
        "!**/__snapshots__/**",
        "!CHANGELOG.md",
        "!coverage/**",
        "!dist/**",
        "!examples/**",
        "!node_modules/**"
      ],
      "outputLogs": "new-only",
      "outputs": []
    },
    "test:cache:clear": {
      "cache": false
    },
    "lint": {
      "dependsOn": ["^build"],
      "inputs": [
        "**/*.js",
        "**/*.jsx",
        "**/*.ts",
        "**/*.tsx",
        "**/*.json",
        "**/*.md",
        "**/*.mdx",
        ".github/**",
        "!*/package.json",
        "!**/__snapshots__/**",
        "!CHANGELOG.md",
        "!coverage/**",
        "!dist/**",
        "!examples/**",
        "!node_modules/**"
      ],
      "outputs": []
    },
    "lint:publint": {
      "dependsOn": ["build"],
      "outputs": [],
      "cache": false
    },
    "lint:attw": {
      "outputs": [],
      "cache": false
    },
    "bundlewatch": {
      "dependsOn": ["build"],
      "env": [
        "BUNDLEWATCH_GITHUB_TOKEN",
        "CI_BRANCH",
        "CI_BRANCH_BASE",
        "CI_REPO_NAME",
        "CI_REPO_OWNER",
        "CI_COMMIT_SHA"
      ],
      "outputs": []
    },
    "format": {
      "inputs": [
        "**/*.js",
        "**/*.jsx",
        "**/*.ts",
        "**/*.tsx",
        "**/*.json",
        "**/*.md",
        "**/*.mdx",
        "**/*.vue",
        "**/*.astro",
        "**/*.css",
        "**/*.scss",
        "**/*.html",
        ".prettierignore",
        "prettier.config.mjs",
        "!**/__snapshots__/**",
        "!CHANGELOG.md",
        "!coverage/**",
        "!dist/**",
        "!examples/**",
        "!node_modules/**"
      ],
      "outputs": []
    },
    "format:check": {
      "inputs": [
        "**/*.js",
        "**/*.jsx",
        "**/*.ts",
        "**/*.tsx",
        "**/*.json",
        "**/*.md",
        "**/*.mdx",
        "**/*.vue",
        "**/*.astro",
        "**/*.css",
        "**/*.scss",
        "**/*.html",
        ".prettierignore",
        "prettier.config.mjs",
        "!**/__snapshots__/**",
        "!CHANGELOG.md",
        "!coverage/**",
        "!dist/**",
        "!examples/**",
        "!node_modules/**"
      ],
      "outputs": []
    },
    "//#test:integration:ap-flows": {
      "dependsOn": ["@clerk/testing#build", "@clerk/clerk-js#build", "@clerk/backend#build", "@clerk/nextjs#build"],
      "env": ["CLEANUP", "DEBUG", "E2E_*", "INTEGRATION_INSTANCE_KEYS"],
      "inputs": ["integration/**"],
      "outputLogs": "new-only"
    },
    "//#test:integration:generic": {
      "dependsOn": ["@clerk/testing#build", "@clerk/clerk-js#build", "@clerk/backend#build", "@clerk/react#build"],
      "env": ["CLEANUP", "DEBUG", "E2E_*", "INTEGRATION_INSTANCE_KEYS"],
      "inputs": ["integration/**"],
      "outputLogs": "new-only"
    },
    "//#test:integration:express": {
      "dependsOn": [
        "@clerk/testing#build",
        "@clerk/clerk-js#build",
        "@clerk/backend#build",
        "@clerk/express#build",
        "@clerk/react#build"
      ],
      "env": ["CLEANUP", "DEBUG", "E2E_*", "INTEGRATION_INSTANCE_KEYS"],
      "inputs": ["integration/**"],
      "outputLogs": "new-only"
    },
    "//#test:integration:nextjs": {
      "dependsOn": ["@clerk/testing#build", "@clerk/clerk-js#build", "@clerk/backend#build", "@clerk/nextjs#build"],
      "env": ["CLEANUP", "DEBUG", "E2E_*", "INTEGRATION_INSTANCE_KEYS"],
      "inputs": ["integration/**"],
      "outputLogs": "new-only"
    },
    "//#test:integration:nextjs:canary": {
      "dependsOn": ["@clerk/testing#build", "@clerk/clerk-js#build", "@clerk/backend#build", "@clerk/nextjs#build"],
      "env": ["CLEANUP", "DEBUG", "E2E_*", "INTEGRATION_INSTANCE_KEYS"],
      "inputs": ["integration/**"],
      "outputLogs": "new-only"
    },
    "//#test:integration:quickstart": {
      "dependsOn": ["@clerk/testing#build", "@clerk/clerk-js#build", "@clerk/backend#build", "@clerk/nextjs#build"],
      "env": ["CLEANUP", "DEBUG", "E2E_*", "INTEGRATION_INSTANCE_KEYS"],
      "inputs": ["integration/**"],
      "outputLogs": "new-only"
    },
    "//#test:integration:astro": {
      "dependsOn": ["@clerk/testing#build", "@clerk/clerk-js#build", "@clerk/backend#build", "@clerk/astro#build"],
      "env": ["CLEANUP", "DEBUG", "E2E_*", "INTEGRATION_INSTANCE_KEYS"],
      "inputs": ["integration/**"],
      "outputLogs": "new-only"
    },
    "//#test:integration:localhost": {
      "dependsOn": ["@clerk/testing#build", "@clerk/clerk-js#build", "@clerk/backend#build", "@clerk/nextjs#build"],
      "env": ["CLEANUP", "DEBUG", "E2E_*", "INTEGRATION_INSTANCE_KEYS", "NODE_EXTRA_CA_CERTS"],
      "inputs": ["integration/**"],
      "outputLogs": "new-only"
    },
    "//#test:integration:sessions": {
      "dependsOn": ["@clerk/testing#build", "@clerk/clerk-js#build", "@clerk/backend#build", "@clerk/nextjs#build"],
      "env": ["CLEANUP", "DEBUG", "DISABLE_WEB_SECURITY", "E2E_*", "INTEGRATION_INSTANCE_KEYS", "NODE_EXTRA_CA_CERTS"],
      "inputs": ["integration/**"],
      "outputLogs": "new-only"
    },
    "//#test:integration:sessions:staging": {
      "dependsOn": ["@clerk/testing#build", "@clerk/clerk-js#build", "@clerk/backend#build", "@clerk/nextjs#build"],
      "env": ["CLEANUP", "DEBUG", "DISABLE_WEB_SECURITY", "E2E_*", "INTEGRATION_INSTANCE_KEYS", "NODE_EXTRA_CA_CERTS"],
      "inputs": ["integration/**"],
      "outputLogs": "new-only"
    },
    "//#test:integration:handshake": {
      "dependsOn": ["@clerk/testing#build", "@clerk/clerk-js#build", "@clerk/backend#build", "@clerk/nextjs#build"],
      "env": ["CLEANUP", "DEBUG", "DISABLE_WEB_SECURITY", "E2E_*", "INTEGRATION_INSTANCE_KEYS", "NODE_EXTRA_CA_CERTS"],
      "inputs": ["integration/**"],
      "outputLogs": "new-only"
    },
    "//#test:integration:handshake:staging": {
      "dependsOn": ["@clerk/testing#build", "@clerk/clerk-js#build", "@clerk/backend#build", "@clerk/nextjs#build"],
      "env": ["CLEANUP", "DEBUG", "DISABLE_WEB_SECURITY", "E2E_*", "INTEGRATION_INSTANCE_KEYS", "NODE_EXTRA_CA_CERTS"],
      "inputs": ["integration/**"],
      "outputLogs": "new-only"
    },
    "//#test:integration:elements": {
      "dependsOn": [
        "@clerk/testing#build",
        "@clerk/clerk-js#build",
        "@clerk/backend#build",
        "@clerk/nextjs#build",
        "@clerk/elements#build"
      ],
      "env": ["CLEANUP", "DEBUG", "E2E_*", "INTEGRATION_INSTANCE_KEYS"],
      "inputs": ["integration/**"],
      "outputLogs": "new-only"
    },
    "//#test:integration:expo-web": {
      "dependsOn": ["@clerk/testing#build", "@clerk/clerk-js#build", "@clerk/expo#build", "@clerk/react#build"],
      "env": ["CLEANUP", "DEBUG", "E2E_*", "INTEGRATION_INSTANCE_KEYS"],
      "inputs": ["integration/**"],
      "outputLogs": "new-only"
    },
    "//#test:integration:tanstack-react-start": {
      "dependsOn": [
        "@clerk/testing#build",
        "@clerk/clerk-js#build",
        "@clerk/tanstack-react-start#build",
        "@clerk/react#build"
      ],
      "env": ["CLEANUP", "DEBUG", "E2E_*", "INTEGRATION_INSTANCE_KEYS"],
      "inputs": ["integration/**"],
      "outputLogs": "new-only"
    },
<<<<<<< HEAD
    "//#test:integration:tanstack-react-router": {
      "dependsOn": [
        "@clerk/testing#build",
        "@clerk/clerk-js#build",
        "@clerk/tanstack-react-start#build",
        "@clerk/react#build"
      ],
      "env": ["CLEANUP", "DEBUG", "E2E_*", "INTEGRATION_INSTANCE_KEYS"],
      "inputs": ["integration/**"],
      "outputLogs": "new-only"
    },
=======
>>>>>>> e653a58e
    "//#test:integration:vue": {
      "dependsOn": ["@clerk/testing#build", "@clerk/clerk-js#build", "@clerk/vue#build"],
      "env": ["CLEANUP", "DEBUG", "E2E_*", "INTEGRATION_INSTANCE_KEYS"],
      "inputs": ["integration/**"],
      "outputLogs": "new-only"
    },
    "//#test:integration:nuxt": {
      "dependsOn": [
        "@clerk/testing#build",
        "@clerk/clerk-js#build",
        "@clerk/vue#build",
        "@clerk/backend#build",
        "@clerk/nuxt#build"
      ],
      "env": ["CLEANUP", "DEBUG", "E2E_*", "INTEGRATION_INSTANCE_KEYS"],
      "inputs": ["integration/**"],
      "outputLogs": "new-only"
    },
    "//#test:integration:react-router": {
      "dependsOn": [
        "@clerk/testing#build",
        "@clerk/clerk-js#build",
        "@clerk/react-router#build",
        "@clerk/backend#build",
        "@clerk/react#build"
      ],
      "env": ["CLEANUP", "DEBUG", "E2E_*", "INTEGRATION_INSTANCE_KEYS"],
      "inputs": ["integration/**"],
      "outputLogs": "new-only"
    },
    "//#test:integration:billing": {
      "dependsOn": [
        "@clerk/testing#build",
        "@clerk/clerk-js#build",
        "@clerk/backend#build",
        "@clerk/nextjs#build",
        "@clerk/vue#build"
      ],
      "env": ["CLEANUP", "DEBUG", "E2E_*", "INTEGRATION_INSTANCE_KEYS"],
      "inputs": ["integration/**"],
      "outputLogs": "new-only"
    },
    "//#test:integration:machine": {
      "dependsOn": [
        "@clerk/testing#build",
        "@clerk/clerk-js#build",
        "@clerk/backend#build",
        "@clerk/nextjs#build",
        "@clerk/express#build"
      ],
      "env": ["CLEANUP", "DEBUG", "E2E_*", "INTEGRATION_INSTANCE_KEYS"],
      "inputs": ["integration/**"],
      "outputLogs": "new-only"
    },
    "//#test:integration:custom": {
      "dependsOn": ["@clerk/testing#build", "@clerk/clerk-js#build", "@clerk/backend#build", "@clerk/react#build"],
      "env": ["CLEANUP", "DEBUG", "E2E_*", "INTEGRATION_INSTANCE_KEYS"],
      "inputs": ["integration/**"],
      "outputLogs": "new-only"
    }
  }
}<|MERGE_RESOLUTION|>--- conflicted
+++ resolved
@@ -300,20 +300,6 @@
       "inputs": ["integration/**"],
       "outputLogs": "new-only"
     },
-<<<<<<< HEAD
-    "//#test:integration:tanstack-react-router": {
-      "dependsOn": [
-        "@clerk/testing#build",
-        "@clerk/clerk-js#build",
-        "@clerk/tanstack-react-start#build",
-        "@clerk/react#build"
-      ],
-      "env": ["CLEANUP", "DEBUG", "E2E_*", "INTEGRATION_INSTANCE_KEYS"],
-      "inputs": ["integration/**"],
-      "outputLogs": "new-only"
-    },
-=======
->>>>>>> e653a58e
     "//#test:integration:vue": {
       "dependsOn": ["@clerk/testing#build", "@clerk/clerk-js#build", "@clerk/vue#build"],
       "env": ["CLEANUP", "DEBUG", "E2E_*", "INTEGRATION_INSTANCE_KEYS"],
